#!/usr/bin/env python

"""
Skript to compare two sets of motifs with each other. Generating similarity matrix and a clustered heatmap.
If only one motif file is given, it will be compared with itself.

@author: René Wiegandt
@contact: rene.wiegandt (at) mpi-bn.mpg.de
"""

#--------------------------------------------------------------------------------------------------------#
def parse_arguments():
    """Parsing arguments using argparse

    Returns
    -------
    ArgumentParser
        an object containing all parameters given.
    """

    parser = argparse.ArgumentParser(description="Comparing two sets of motifs with each other. Generating similarity matrix and a clustered heatmap. \
    If only one motif file is given, it will be compared with itself.")
    parser._action_groups.pop()
    required = parser.add_argument_group('required arguments')
    optional = parser.add_argument_group('optional arguments')
    visualisation = parser.add_argument_group('visualisation arguments')
<<<<<<< HEAD
    required.add_argument("-i", dest="Path_1", required=True, help="A motif file containing a set of motifs")
    optional.add_argument("-i2", dest="Path_2", help="A motif file containing a set of motifs (common: Motif Database like jaspar or hocomoco)")
=======

    required.add_argument("-m1", "--motifs1", dest="motifs1", required=True, help="A motif file containing a set of motifs", metavar="")
    
    optional.add_argument("-m2", "--motifs2", dest="motifs2", help="A motif file containing a set of motifs (common: Motif Database like jaspar or hocomoco)", metavar="")
>>>>>>> 7d58e6c0
    optional.add_argument("-f", "--format", dest="Format", choices= ['pwm', 'transfac', 'xxmotif', 'jaspar', 'minimal', 'meme', 'align'], help="Format of the first motif file [‘pwm’, ‘transfac’, ‘xxmotif’, ‘jaspar’, ‘minimal’, ‘meme’ or ‘align’] (Deafult: ‘jaspar’)", default="jaspar")
    optional.add_argument("-f2", "--format_2", dest="Format_2", choices= ['pwm', 'transfac', 'xxmotif', 'jaspar', 'minimal', 'meme', 'align'], help="Format of the second motif file [‘pwm’, ‘transfac’, ‘xxmotif’, ‘jaspar’, ‘minimal’, ‘meme’ or ‘align’] (Deafult: ‘jaspar’)", default="jaspar")
    optional.add_argument("-t", "--threshold", dest="threshold", help="Cluster threshold (Default = 0.5)", type=float, default=0.5)
    optional.add_argument("-s", "--ds_threshold", dest="d_thresh", help="Threshold for dissimilar cutoff", type=float, default=0.5)
    optional.add_argument("-l", "--method", dest="method", help="Method for clustering (See: https://docs.scipy.org/doc/scipy/reference/generated/scipy.cluster.hierarchy.linkage.html)", default="average")
    optional.add_argument("-a", "--cons_format", dest="cons_format", choices= ['transfac', 'meme', 'pwm'], help="Format of consensus motif file [‘transfac’, ‘meme’, ‘pwm’] (Default: pwm)", default="pwm")
    optional.add_argument("-p", "--prefix", dest="name", help="Output prefix (Default: ‘motif_comparison’)", default="motif_comparison")
    optional.add_argument("-o", "--outdir", dest="out", help="Output directory (Default: ‘./‘)", default="./")
    optional.add_argument("-m", "--merge", dest="merge", help="Merge both motif files and compare 'all to all'", action="store_true")
    optional.add_argument("-cc", "--no_col_clust", dest="ncc", help="No column clustering", action="store_false")
    optional.add_argument("-rc", "--no_row_clust", dest="nrc", help="No row clustering", action="store_false")
    optional.add_argument("-z", "--z_score", dest="zscore", choices= ['row', 'col', 'None'], help="Calculate the z-score for row or column [‘col’, ‘row’, ‘None’] (Default: None)", default="None")
    visualisation.add_argument("-nh", "--no_heatmap", dest="no_heatmap", help="Disable heatmap", action="store_false")
    visualisation.add_argument("-e", "--type", dest="type", choices= ['png', 'pdf', 'jpg'], help="Plot file type [png, pdf, jpg] (Default: pdf)", default="pdf")
    visualisation.add_argument("-x", "--width", dest="width", help="Width of Heatmap (Default: autoscaling)", type=int)
    visualisation.add_argument("-y", "--height", dest="height", help="Height of Heatmap (Default: autoscaling)", type=int)
    visualisation.add_argument("-d", "--dpi", dest="dpi", help="Dpi for plots (Default: 100)", type=int, default=100)
    visualisation.add_argument("-c", "--color_palette", dest="color", help="Color palette (All possible paletts: https://python-graph-gallery.com/197-available-color-palettes-with-matplotlib/. Add '_r' to reverse palette.)", default="YlOrRd_r")
    args = parser.parse_args()
    return args


#--------------------------------------------------------------------------------------------------------#
def get_motifs(path, format):
    """Read motif file via gimmemotifs or biopython. 
    If motif is read via biopython the bio.motif instace gets converted to an gimmemotif instance.

    Parameter:
    ----------
    path : String
        a path to a motif file
    format : String
        format of motif file

    Returns:
    --------
    list
        a list of motif instances
    """


    gimme_formats = ["pwm", "transfac", "xxmotif", "align"]

    # Read motif via gimmemotifs if format is supported
    if(format in gimme_formats):
        return read_motifs(infile = path, fmt = format, as_dict = False)
    else: 
        # Otherwise Bio.python is used
        with open(path) as f:
            bio_motif_list = motifs.parse(f, format)

        # Get full motif name if format is minimal
        if format == "minimal":
            name_list = get_minimal_names(path)

        # Converting Bio.motif instance to gimmemotif motif instance
        gimme_motif_list = list() # list of all motifs
        current_motif = 0
        for bio_motif in bio_motif_list:
            motif_rows = list()
            for pos_id in range(0, bio_motif.length-1):
                row = list() # each row represents one motif index ( A C G T )
                for letter in range(0,4):
                    row.append(bio_motif.counts[letter][pos_id])
                motif_rows.append(row)
            gimme_motif = Motif(motif_rows) # generate gimmemotif motif instance
            # Add motif name
            if format == "minimal":
                gimme_motif.id = name_list[current_motif]
            else:
                gimme_motif.id = bio_motif.name
            gimme_motif_list.append(gimme_motif)
            current_motif+=1
    return gimme_motif_list


#--------------------------------------------------------------------------------------------------------#
def get_minimal_names(path):
    """Get list of full motif names from minimal meme files

    Parameter:
    ----------
    path : String
        a path to a motif file

    Returns:
    --------
    List
        a list containing all motif names
    """

    motif_names = list()
    with open(path) as f:
        for line in f.readlines():
            if line.startswith("MOTIF"): # get motif header
                motif_names.append(re.sub("MOTIF\s+", "", line).rstrip())
    return motif_names


#--------------------------------------------------------------------------------------------------------#
def generate_similarity_matrix(score_dict):
    """Generate a similarity matrix from the output of get_all_scores()

    Parameter:
    ----------
    score_dict : dict
        a dictionary of dictionarys containing a list of similarity scores

    Returns:
    --------
    DataFrame
        a DataFrame (Pandas) with motif 1 a columns and motif 2 as rows
    """

    similarity_dict = dict()
    
    m2_keys = list(score_dict.values())[0].keys()
    m2_label = [s.replace('\t', ' ') for s in m2_keys] # replacing tabs with whitespace

    for m1, m2_dict in score_dict.items():
        m1_space = m1.replace('\t', ' ') # replacing tabs with whitespace
        sim_list = list()
        for score_list in m2_dict.values():
            score = float('%.3f'%(1 - score_list[0]))
            sim_list.append(score)
        similarity_dict[m1_space] = sim_list
    
    return pd.DataFrame(similarity_dict, index = m2_label).replace(-0, 0)


#--------------------------------------------------------------------------------------------------------#
def subset_matrix(matrix, name_list_1, name_list_2):
    """Subsetting matrix into two symetric matrices given two label lists

    Parameter:
    ----------
    matrix :  Pandas DataFrame
        Full similarity matrix
    name_list_1 : list
        list of names
    name_list_2 : list
        list of names

    Returns:
    --------
    list:
        list with subsets of matrix
    """

    sim_matrix_1 = matrix[name_list_1].loc[name_list_1]
    sim_matrix_2 = matrix[name_list_2].loc[name_list_2]
    sim_matrix = matrix[name_list_1].loc[name_list_2]
    return sim_matrix_1, sim_matrix_2, sim_matrix


#--------------------------------------------------------------------------------------------------------#
def get_dissimilar_motifs(matrix, threshold):
    """Get motifs that are not similar to any of the motifs compared to them.

    Parameter:
    ----------
    matrix: DataTable
        a DataTable contaning the similarity scores of the motifs.
    threshold : float
        threshold for similarity score
    
    Return:
    ---------
    dissimilar_motifs : list
        list of motifs that are not similar to to any of the motifs compared to them.
    """

    columns = matrix.shape[1]
    dissimilar_motifs = list()
    for col in range(columns-1):
        col_vec = matrix.iloc[:,col] > threshold
        if(col_vec.eq(True).all()):
            dissimilar_motifs.append(matrix.columns[col])
    return dissimilar_motifs


#--------------------------------------------------------------------------------------------------------#
def get_gc_content(motifs):
    """Get the GC content and the length for a list of motifs

    Parameter:
    ----------
    motifs : list
        A list of gimmemotifs motif objects.
    
    Return:
    -------
    motif_stats : dict
        A dictionary containing the motif name as key and
        a list with GC content and motif length as value.
    """

    motif_stats = dict()
    for m in motifs:
        # Remove first row
        m_woh = re.sub('^>.*\n','',m.to_pwm())
        m_pwm = m_woh.split()
        motif_length = len(m)
        gc_sum = 0
        # Get sum of G and C ratios
        for x in range(0, len(m_pwm)-1, 4):
            gc_sum += float(m_pwm[x+1]) + float(m_pwm[x+2])
        # Calc GC ratio of the motif
        gc_content = gc_sum/motif_length
        motif_name = m.id.replace('\t', ' ')
        motif_stats[motif_name] = [round(gc_content,4), motif_length]
    return motif_stats


#--------------------------------------------------------------------------------------------------------#
def write_motif_stats(stats, out_file):
    """Write stats to file

    Parameter:
    ----------
    stats: dict
        dictionary with motif name as key and list with stats as value
    out_file: string
        path and name of out-file
    """

    with open(out_file, "w") as f: 
        f.write("Motif\tGC content\tMotif length\n")
        for motif_name,stats in stats.items():
            stats_string = "\t".join(map(str, stats))
            f.write("{}\t{}\n".format(motif_name, stats_string))


#--------------------------------------------------------------------------------------------------------#
def clustering_motifs(similarity_matrix, threshold, method, subset_1=None, subset_2=None):
    """Clusters motif similarity matrix hierarchicaly

    Parameter:
    ----------
    similarity_matrix : DataTable
        a DataTable contaning the similarity score
    threshold : float
        clustering threshold
    method : string
        clustering method used by scipy.cluster.hierarchy.linkage
    subset_1 : DataTable
        subset of similarity matrix 
    subset_2 : DataTable
        subset of similarity matrix 
    
    Returns:
    --------
    List : ndarray, ndarray, dict, dict 
        The hierarchical clustering of rows and cols encoded as a linkage matrix.
        A dictionary containing named clusters for rows and cols.
    """

    # Clustering
    if subset_1 is not None and subset_2 is not None:
        sub_1_vector = ssd.squareform(subset_1.to_numpy())
        sub_2_vector = ssd.squareform(subset_2.to_numpy())
        col_linkage = linkage(sub_1_vector, method=method)
        row_linkage = linkage(sub_2_vector, method=method)
    else:
        vector = ssd.squareform(similarity_matrix.to_numpy())
        row_linkage = linkage(vector, method=method)
        col_linkage = row_linkage

    # Flatten cluster
    row_labels = fcluster(row_linkage, threshold, criterion="distance")
    col_labels = fcluster(col_linkage, threshold, criterion="distance")

    # Extract cluster
    if subset_1 is not None and subset_2 is not None:
        row_cluster = get_cluster(row_labels, subset_2.columns)
        col_cluster = get_cluster(col_labels, subset_1.columns)
    else:
        row_cluster = get_cluster(row_labels, similarity_matrix.index.values)
        col_cluster = get_cluster(col_labels, similarity_matrix.columns)

    return row_linkage, col_linkage, row_cluster, col_cluster


#--------------------------------------------------------------------------------------------------------#
def get_cluster(labels, label_names):
    """Map clusternumber to label names

    Parameter:
    ----------
    labels : ndarray
        An array of length n. T[i] is the flat cluster number.
    label_names : list
        List of names
    
    Return:
    -------
    cluster : dict
        A dictionary containing named clusters.
    """

    cluster = defaultdict(list)
    for i in range(len(labels)):
        cluster["Cluster_" + str(labels[i])].append(label_names[i])
    return cluster


#--------------------------------------------------------------------------------------------------------#
def scaling(axis_len):
    """Scaling of plot figure size

    Parameter:
    ----------
    axis_len : int
        Number of rows or columns

    Return:
    ----------
    scale : float
        scale for axis
    """

    return 0.5/math.log10(axis_len)


#--------------------------------------------------------------------------------------------------------#
def write_yaml(clusters, name):
    """Writes cluster dict to yaml

    Parameter:
    ----------
    clusters : dict
        dictionary containing lists as values.
    name : string
        path and prefix for outfile
    """

    yml_out = name + "_cluster.yml"
    with open(yml_out, 'w') as outfile:
        yaml.dump(dict(clusters), outfile, default_flow_style=False)


#--------------------------------------------------------------------------------------------------------#
def plot_dendrogram(label, linkage, font_size, out ,name, threshold, y, dpi, t):
    """Plot dendrogram with highlighted threshold 

    Parameter:
    ----------
    label : list
        List of labels
    linkage : ndarray
        The hierarchical clustering of rows or cols encoded as a linkage matrix.
    font_size : int
        font size
    out : String
        Output path
    name : String
        Plot title
    threshold : float
        dendrogram cluster threshold
    y : int
        yaxis size of plot
    dpi : int
        dpi of plot
    t : string
        type of plot file
    """

    plt.figure(figsize=(20, y))
    plt.title(name, fontsize=20)
    plt.axvline(x=threshold, color="red")
    dendrogram(linkage, color_threshold=threshold, labels=label, leaf_font_size=font_size, orientation="right")
    try:
        plt.savefig(out + "/" + name + "_dendrogram." + t, dpi=dpi)
    except ValueError as e:
        print("Skipped ploting of Heatmap.")
        print("Error: " + str(e))


#--------------------------------------------------------------------------------------------------------#
def generate_consensus_motifs(motif_list, cluster, similarity_dict):
    """Generates a consensus motif for each cluster

    Parameter:
    ----------
    motif_list : list
        list of all motif instances
    cluster : dict
        A dictionary containing named clusters.
    similarity_dict : dict
        Output from gimmemotif.get_all_scores

    Returns:
    --------
        dict of consensus motifs as gimmemotif motif instance
    """

    consensus_motifs = dict()
    for cluster, value in cluster.items():
        cluster_motifs = list()
        # Get motif instances
        for m in motif_list:
            if m.id in value:
                cluster_motifs.append(m)
        consensus_motifs[cluster] = generate_consensus_motif(cluster_motifs, similarity_dict)
    return consensus_motifs


#--------------------------------------------------------------------------------------------------------#
def generate_consensus_motif(motifs, similarity_dict):
    """Recursive algorithm to generate consensus motif from multiple motifs

    Parameter:
    ----------
    motifs : list
        list of gimmemotif motif instances
    similarity_dict : dict
        Output from gimmemotifs.get_all_scores

    Returns:
    --------
    gimmemotifs motif instance
        consensus motif of all motifs in motifs list
    """

    mc = MotifComparer()

    if len(motifs) == 1:
        return motifs[0]

    # score cannot be higher lower that 0 so max score is initialized with 0
    max_score = 0
    for motif_1, motif_2  in itertools.combinations(motifs, 2):
        score = similarity_dict[motif_1.id][motif_2.id]
        if score[0] >= max_score:
            max_score = score[0]
            merge_1 = motif_1
            merge_2 = motif_2

    # generate average motif
    average_motif = merge_1.average_motifs(merge_2, pos=score[1], orientation=score[2])
    average_motif.id = merge_1.id + "_" + merge_2.id

    # alter list 
    motifs.append(average_motif)
    motifs.remove(merge_1)
    motifs.remove(merge_2)

    sim_dict = mc.get_all_scores(motifs, motifs, match = "total", metric = "pcc", combine = "mean" )

    cons_motif = generate_consensus_motif(motifs, sim_dict)
    return cons_motif


#--------------------------------------------------------------------------------------------------------#
def save_motif_image(consensus_motif, prefix, ext, out):
    """Save motif to image file

    Paramater:
    ----------
    consensus_motif : gimmemotif motif instance
        The motif to be plotted
    prefix : string
        Prefix for image file
    ext : string
        File format
    out : string
        Output path
    """

    if ext == "jpg":
        ext = "png"
        warnings.warn("The 'jpg' format is not supported for motif image. Type is set tp 'png'")
    consensus_motif.to_img(os.path.join(out, prefix + "_consensus." + ext))


#--------------------------------------------------------------------------------------------------------#
def convert_motif(consensus_motif, f):
    """ Convert motif to given format

    Parameter:
    ----------
    consensus_motif : gimmemotif motif instance
        The motif to be written to file
    out : string
        Output string without file ending
    f : string
        Format of motif file

    Returns:
    --------
    String
        Motif in given format
    """

    if f == "meme":
        motif = consensus_motif.to_meme()
    elif f == "pwm":
        motif = consensus_motif.to_pwm()
    elif f == "transfac":
        motif = consensus_motif.to_transfac()
    else:
        raise ValueError("Format " + f + " is not supported")
    return motif


#--------------------------------------------------------------------------------------------------------#
def consesus_motif_out_wrapper(consensus_motifs, out_prefix, img_out, cons_format, name, typ, file_name = None):
    """ Wrapper for consensus motif output

    Parameter:
    ----------
    consensus_motifs : dict
        dictionary a consensur motif for each cluster
    out_prefix : string
        Output path + prefix
    img_out : string
        Path for images
    cons_format : string
        Format for motif file
    name : string
        Prefix for motif images
    file_name : string
        File name of clustered motifs
    typ : string
        File format of image
    """

    if file_name is not None:
        img_prefix = name + "_" + file_name
        cons_out_path = out_prefix + "_" + file_name + "_consensus_motifs." + cons_format
    else:
        img_prefix = name 
        cons_out_path = out_prefix + "_consensus_motifs." + cons_format

    cons_out = open(cons_out_path, 'w+')

    for cluster, consensus_motif in consensus_motifs.items():
        consensus_motif.id = cluster + "_" + consensus_motif.id

        # Save motif as image
        save_motif_image(consensus_motif, img_prefix + "_" + cluster, typ, img_out)

        # Save motifs to file
        motif_string = convert_motif(consensus_motif, cons_format)
        cons_out.write(motif_string + "\n\n")


#--------------------------------------------------------------------------------------------------------#
def plot_heatmap(similarity_matrix, out, x, y, col_linkage, row_linkage, dpi, x_name, y_name, color, col_clust, row_clust, zscore):
    """Plots clustered similarity matrix as a heatmap

    Parameter:
    ----------
    similarity_matrix :  DataTable
        a DataTable contaning the similarity score
    out : string
        Prefix to output file
    x : int
        width for heatmap plot
    y : int
        height for heatmap plot
    col_linkage : ndarray
        The hierarchical clustering of cols encoded as a linkage matrix.
    row_linkage : ndarray
        The hierarchical clustering of rows encoded as a linkage matrix.
    dpi : int
        dpi of plot
    x_name : string
        label for x-axis
    y_name : string
        label for y-axis
    color : string
        colorpalette
    col_clust : boolean
        if True, cluster the columns
    row_clust : boolean
        if True, cluster the rows
    """

    vmin, vmax = None, None
    if zscore == "row":
        zs = 0
    elif zscore == "col":
        zs = 1
    else:
        zs = None
        vmin, vmax = 0, 1

    try:
        plot = sns.clustermap(similarity_matrix,
            row_linkage=row_linkage,
            col_linkage=col_linkage,
            col_cluster=col_clust,
            row_cluster=row_clust,
            z_score=zs,
            cmap=color,
            vmin=vmin, vmax=vmax,
            xticklabels=similarity_matrix.columns,
            yticklabels=similarity_matrix.index.values,
            figsize=(x,y))
        plot.ax_heatmap.set_xlabel(x_name)
        plot.ax_heatmap.set_ylabel(y_name)
        plot.savefig(out, bbox_inches='tight', dpi=dpi)
    except ValueError as e:
        print("Skipped ploting of Heatmap.")
        print("Error: " + str(e))


#--------------------------------------------------------------------------------------------------------#
<<<<<<< HEAD
def main():

    #---------------------------------------- Setup ---------------------------------------------------------#

    # Parsing command line parameters
    args = parse_arguments()
=======
def run_motifclust(args):

    print("entered run_motifclust")
    print(args)
    ###### Check input arguments ######
    check_required(args, ["motifs1"]) #Check input arguments
    check_files([args.motifs1, args.motifs2]) #Check if files exist
    make_directory(args.out)
    out_prefix = os.path.join(args.out, args.name)

    ###### Create logger and write argument overview ######
    logger = TobiasLogger("MotifClust.log")
    logger.begin()
    parser = add_motifclust_arguments(argparse.ArgumentParser())
    logger.arguments_overview(parser, args)
    #logger.output_files([])
>>>>>>> 7d58e6c0

    # Check if out dir exists
    if not os.path.exists(args.out):
        # Create if not
        os.makedirs(args.out)

    out_prefix = os.path.join(args.out, args.name)

    #---------------------------------------- Reading motifs from file(s) -----------------------------------#

    now = datetime.datetime.now()
    print("[" + now.strftime("%Y-%m-%d %H:%M") + "] Reading motif files")

    motif_list = get_motifs(args.Path_1, args.Format)
    m1_names = list(m.id for m in motif_list)

    if args.Path_2:
        m2  = get_motifs(args.Path_2, args.Format_2)
        m2_names = list(m.id for m in m2)
        motif_list = motif_list + m2

    #---------------------------------------- Generating similarity matrix ----------------------------------#

    mc = MotifComparer()

    # Pairwise comparison of a set of motifs compared to reference motifs
    now = datetime.datetime.now()
    print("[" + now.strftime("%Y-%m-%d %H:%M") + "] Comparing motifs")

    score_dict = mc.get_all_scores(motif_list, motif_list, match = "total", metric = "pcc", combine = "mean" )

    # Generating similarity matrix
    now = datetime.datetime.now()
    print("[" + now.strftime("%Y-%m-%d %H:%M") + "] Generating matrix")
    similarity_matrix = generate_similarity_matrix(score_dict)

    if args.Path_2 and not args.merge :
        # Subsetting matrix
        sub_matrix_1, sub_matrix_2, similarity_matrix = subset_matrix(similarity_matrix, m1_names, m2_names)
    else:
        sub_matrix_1, sub_matrix_2 = None, None

    # Safe matrix to file
    now = datetime.datetime.now()
    print("[" + now.strftime("%Y-%m-%d %H:%M") + "] Saving matrix file")

    matrix_out = out_prefix + "_matrix.txt"
    similarity_matrix.to_csv(matrix_out, sep = '\t')

    #---------------------------------------- Motif stats ---------------------------------------------------#
    
    dissimilar_motifs_out = out_prefix + "_dissimilar_motifs.txt"
    full_motifs_out = out_prefix + "_stats_motifs.txt"
    dissimilar_motifs = get_dissimilar_motifs(similarity_matrix, args.d_thresh)
    motifs_stats = get_gc_content(motif_list)
    write_motif_stats(motifs_stats, full_motifs_out)

    # Get motif stats only for dissimilar motifs
    stats_dissimilar_motifs = dict((k, motifs_stats[k]) for k in dissimilar_motifs)
    write_motif_stats(stats_dissimilar_motifs, dissimilar_motifs_out)
    
    #---------------------------------------- Motif clustering ----------------------------------------------#
    
    now = datetime.datetime.now()
    print("[" + now.strftime("%Y-%m-%d %H:%M") + "] Clustering motifs")

    row_linkage, col_linkage, row_cluster, col_cluster = clustering_motifs(similarity_matrix, args.threshold, args.method, sub_matrix_1, sub_matrix_2)

    # Scaling for plots
    y_len = len(similarity_matrix.index.values)
    x_len = len(similarity_matrix.columns)

    if args.height:
        y = args.height
    else:
        y = y_len*scaling(y_len)
    if args.width:
        x = args.width
    else:
        x = x_len*scaling(x_len)

    filename_1 = os.path.splitext(os.path.basename(args.Path_1))[0]
    f_name_2 = filename_1

    if args.merge or not args.Path_2:
        if args.ncc or args.nrc:
            if args.Path_2:
                filename_1 = os.path.splitext(os.path.basename(args.Path_1))[0] + "_" + os.path.splitext(os.path.basename(args.Path_2))[0]
                f_name_2 = filename_1
            write_yaml(col_cluster, out_prefix + "_" + filename_1)
            plot_dendrogram(similarity_matrix.columns, col_linkage, 12, args.out, args.name + "_" + filename_1, args.threshold, x, args.dpi, args.type)

    if args.Path_2 and not args.merge:
        filename_2 = os.path.splitext(os.path.basename(args.Path_2))[0]
        f_name_2 = filename_2
        if args.nrc: # if false skip writing yaml file and dendrogram for row clustering
            write_yaml(row_cluster, out_prefix + "_" + filename_2)
            plot_dendrogram(similarity_matrix.index.values, row_linkage, 12, args.out, args.name + "_" + filename_2, args.threshold, y, args.dpi, args.type)
        if args.ncc:
            write_yaml(col_cluster, out_prefix + "_" + filename_1)
            plot_dendrogram(similarity_matrix.columns, col_linkage, 12, args.out, args.name + "_" + filename_1, args.threshold, y, args.dpi, args.type)

    #---------------------------------------- Consensus motif -----------------------------------------------#

    now = datetime.datetime.now()
    print("[" + now.strftime("%Y-%m-%d %H:%M") + "] Generating consensus motifs")

    # Image output path
    out_cons_img = os.path.join(args.out, "consensus_motifs_img")
    # Check if out_cons_img directory exists
    if not os.path.exists(out_cons_img):
        # Create if not
        os.mkdir(out_cons_img)

    # Generate output depending on set parameters
    if args.merge or not args.Path_2: # col and row are identical
        if args.ncc or args.nrc:
            # Generate consensus motifs for each column cluster 
            cons = generate_consensus_motifs(motif_list, col_cluster, score_dict)
            # Save output
            consesus_motif_out_wrapper(cons, out_prefix, out_cons_img, args.cons_format, args.name, args.type)
    else: # col and row differ
        if args.ncc:
            # Generate consensus motifs for each column cluster 
            col_cons = generate_consensus_motifs(motif_list, col_cluster, score_dict)
            # Save output
            consesus_motif_out_wrapper(col_cons, out_prefix, out_cons_img, args.cons_format, args.name, args.type, os.path.splitext(os.path.basename(args.Path_1))[0])
        if args.nrc:
            # Generate consensus motifs for each row cluster 
            row_cons = generate_consensus_motifs(motif_list, row_cluster, score_dict)
            # Save output
            consesus_motif_out_wrapper(row_cons, out_prefix, out_cons_img, args.cons_format, args.name, args.type, os.path.splitext(os.path.basename(args.Path_2))[0])

    #---------------------------------------- Plot heatmap --------------------------------------------------#

    if args.no_heatmap:
        now = datetime.datetime.now()
        print("[" + now.strftime("%Y-%m-%d %H:%M") + "] Plotting heatmap")
        pdf_out = out_prefix + "_heatmap." + args.type
        plot_heatmap(similarity_matrix, pdf_out, x, y, col_linkage, row_linkage, args.dpi, filename_1, f_name_2, args.color, args.ncc, args.nrc, args.zscore)


#--------------------------------------------------------------------------------------------------------#
if __name__ == "__main__":
<<<<<<< HEAD
    import argparse
    import numpy as np
    import seaborn as sns
    import pandas as pd
    import datetime
    import os
    import yaml
    import re
    import math
    import itertools
    import warnings
    import multiprocessing
    from Bio import motifs
    from matplotlib import pyplot as plt
    from gimmemotifs.motif import Motif,read_motifs
    from gimmemotifs.comparison import MotifComparer
    from scipy.cluster.hierarchy import dendrogram, linkage, fcluster
    import scipy.spatial.distance as ssd
    from collections import defaultdict
    main()

=======
    
    parser = argparse.ArgumentParser()
    parser = add_motifclust_arguments(parser)
    args = parser.parse_args()

    if len(sys.argv[1:]) == 0:
        parser.print_help()
        sys.exit()

    run_motifclust(args)
>>>>>>> 7d58e6c0
<|MERGE_RESOLUTION|>--- conflicted
+++ resolved
@@ -1,847 +1,834 @@
-#!/usr/bin/env python
-
-"""
-Skript to compare two sets of motifs with each other. Generating similarity matrix and a clustered heatmap.
-If only one motif file is given, it will be compared with itself.
-
-@author: René Wiegandt
-@contact: rene.wiegandt (at) mpi-bn.mpg.de
-"""
-
-#--------------------------------------------------------------------------------------------------------#
-def parse_arguments():
-    """Parsing arguments using argparse
-
-    Returns
-    -------
-    ArgumentParser
-        an object containing all parameters given.
-    """
-
-    parser = argparse.ArgumentParser(description="Comparing two sets of motifs with each other. Generating similarity matrix and a clustered heatmap. \
-    If only one motif file is given, it will be compared with itself.")
-    parser._action_groups.pop()
-    required = parser.add_argument_group('required arguments')
-    optional = parser.add_argument_group('optional arguments')
-    visualisation = parser.add_argument_group('visualisation arguments')
-<<<<<<< HEAD
-    required.add_argument("-i", dest="Path_1", required=True, help="A motif file containing a set of motifs")
-    optional.add_argument("-i2", dest="Path_2", help="A motif file containing a set of motifs (common: Motif Database like jaspar or hocomoco)")
-=======
-
-    required.add_argument("-m1", "--motifs1", dest="motifs1", required=True, help="A motif file containing a set of motifs", metavar="")
-    
-    optional.add_argument("-m2", "--motifs2", dest="motifs2", help="A motif file containing a set of motifs (common: Motif Database like jaspar or hocomoco)", metavar="")
->>>>>>> 7d58e6c0
-    optional.add_argument("-f", "--format", dest="Format", choices= ['pwm', 'transfac', 'xxmotif', 'jaspar', 'minimal', 'meme', 'align'], help="Format of the first motif file [‘pwm’, ‘transfac’, ‘xxmotif’, ‘jaspar’, ‘minimal’, ‘meme’ or ‘align’] (Deafult: ‘jaspar’)", default="jaspar")
-    optional.add_argument("-f2", "--format_2", dest="Format_2", choices= ['pwm', 'transfac', 'xxmotif', 'jaspar', 'minimal', 'meme', 'align'], help="Format of the second motif file [‘pwm’, ‘transfac’, ‘xxmotif’, ‘jaspar’, ‘minimal’, ‘meme’ or ‘align’] (Deafult: ‘jaspar’)", default="jaspar")
-    optional.add_argument("-t", "--threshold", dest="threshold", help="Cluster threshold (Default = 0.5)", type=float, default=0.5)
-    optional.add_argument("-s", "--ds_threshold", dest="d_thresh", help="Threshold for dissimilar cutoff", type=float, default=0.5)
-    optional.add_argument("-l", "--method", dest="method", help="Method for clustering (See: https://docs.scipy.org/doc/scipy/reference/generated/scipy.cluster.hierarchy.linkage.html)", default="average")
-    optional.add_argument("-a", "--cons_format", dest="cons_format", choices= ['transfac', 'meme', 'pwm'], help="Format of consensus motif file [‘transfac’, ‘meme’, ‘pwm’] (Default: pwm)", default="pwm")
-    optional.add_argument("-p", "--prefix", dest="name", help="Output prefix (Default: ‘motif_comparison’)", default="motif_comparison")
-    optional.add_argument("-o", "--outdir", dest="out", help="Output directory (Default: ‘./‘)", default="./")
-    optional.add_argument("-m", "--merge", dest="merge", help="Merge both motif files and compare 'all to all'", action="store_true")
-    optional.add_argument("-cc", "--no_col_clust", dest="ncc", help="No column clustering", action="store_false")
-    optional.add_argument("-rc", "--no_row_clust", dest="nrc", help="No row clustering", action="store_false")
-    optional.add_argument("-z", "--z_score", dest="zscore", choices= ['row', 'col', 'None'], help="Calculate the z-score for row or column [‘col’, ‘row’, ‘None’] (Default: None)", default="None")
-    visualisation.add_argument("-nh", "--no_heatmap", dest="no_heatmap", help="Disable heatmap", action="store_false")
-    visualisation.add_argument("-e", "--type", dest="type", choices= ['png', 'pdf', 'jpg'], help="Plot file type [png, pdf, jpg] (Default: pdf)", default="pdf")
-    visualisation.add_argument("-x", "--width", dest="width", help="Width of Heatmap (Default: autoscaling)", type=int)
-    visualisation.add_argument("-y", "--height", dest="height", help="Height of Heatmap (Default: autoscaling)", type=int)
-    visualisation.add_argument("-d", "--dpi", dest="dpi", help="Dpi for plots (Default: 100)", type=int, default=100)
-    visualisation.add_argument("-c", "--color_palette", dest="color", help="Color palette (All possible paletts: https://python-graph-gallery.com/197-available-color-palettes-with-matplotlib/. Add '_r' to reverse palette.)", default="YlOrRd_r")
-    args = parser.parse_args()
-    return args
-
-
-#--------------------------------------------------------------------------------------------------------#
-def get_motifs(path, format):
-    """Read motif file via gimmemotifs or biopython. 
-    If motif is read via biopython the bio.motif instace gets converted to an gimmemotif instance.
-
-    Parameter:
-    ----------
-    path : String
-        a path to a motif file
-    format : String
-        format of motif file
-
-    Returns:
-    --------
-    list
-        a list of motif instances
-    """
-
-
-    gimme_formats = ["pwm", "transfac", "xxmotif", "align"]
-
-    # Read motif via gimmemotifs if format is supported
-    if(format in gimme_formats):
-        return read_motifs(infile = path, fmt = format, as_dict = False)
-    else: 
-        # Otherwise Bio.python is used
-        with open(path) as f:
-            bio_motif_list = motifs.parse(f, format)
-
-        # Get full motif name if format is minimal
-        if format == "minimal":
-            name_list = get_minimal_names(path)
-
-        # Converting Bio.motif instance to gimmemotif motif instance
-        gimme_motif_list = list() # list of all motifs
-        current_motif = 0
-        for bio_motif in bio_motif_list:
-            motif_rows = list()
-            for pos_id in range(0, bio_motif.length-1):
-                row = list() # each row represents one motif index ( A C G T )
-                for letter in range(0,4):
-                    row.append(bio_motif.counts[letter][pos_id])
-                motif_rows.append(row)
-            gimme_motif = Motif(motif_rows) # generate gimmemotif motif instance
-            # Add motif name
-            if format == "minimal":
-                gimme_motif.id = name_list[current_motif]
-            else:
-                gimme_motif.id = bio_motif.name
-            gimme_motif_list.append(gimme_motif)
-            current_motif+=1
-    return gimme_motif_list
-
-
-#--------------------------------------------------------------------------------------------------------#
-def get_minimal_names(path):
-    """Get list of full motif names from minimal meme files
-
-    Parameter:
-    ----------
-    path : String
-        a path to a motif file
-
-    Returns:
-    --------
-    List
-        a list containing all motif names
-    """
-
-    motif_names = list()
-    with open(path) as f:
-        for line in f.readlines():
-            if line.startswith("MOTIF"): # get motif header
-                motif_names.append(re.sub("MOTIF\s+", "", line).rstrip())
-    return motif_names
-
-
-#--------------------------------------------------------------------------------------------------------#
-def generate_similarity_matrix(score_dict):
-    """Generate a similarity matrix from the output of get_all_scores()
-
-    Parameter:
-    ----------
-    score_dict : dict
-        a dictionary of dictionarys containing a list of similarity scores
-
-    Returns:
-    --------
-    DataFrame
-        a DataFrame (Pandas) with motif 1 a columns and motif 2 as rows
-    """
-
-    similarity_dict = dict()
-    
-    m2_keys = list(score_dict.values())[0].keys()
-    m2_label = [s.replace('\t', ' ') for s in m2_keys] # replacing tabs with whitespace
-
-    for m1, m2_dict in score_dict.items():
-        m1_space = m1.replace('\t', ' ') # replacing tabs with whitespace
-        sim_list = list()
-        for score_list in m2_dict.values():
-            score = float('%.3f'%(1 - score_list[0]))
-            sim_list.append(score)
-        similarity_dict[m1_space] = sim_list
-    
-    return pd.DataFrame(similarity_dict, index = m2_label).replace(-0, 0)
-
-
-#--------------------------------------------------------------------------------------------------------#
-def subset_matrix(matrix, name_list_1, name_list_2):
-    """Subsetting matrix into two symetric matrices given two label lists
-
-    Parameter:
-    ----------
-    matrix :  Pandas DataFrame
-        Full similarity matrix
-    name_list_1 : list
-        list of names
-    name_list_2 : list
-        list of names
-
-    Returns:
-    --------
-    list:
-        list with subsets of matrix
-    """
-
-    sim_matrix_1 = matrix[name_list_1].loc[name_list_1]
-    sim_matrix_2 = matrix[name_list_2].loc[name_list_2]
-    sim_matrix = matrix[name_list_1].loc[name_list_2]
-    return sim_matrix_1, sim_matrix_2, sim_matrix
-
-
-#--------------------------------------------------------------------------------------------------------#
-def get_dissimilar_motifs(matrix, threshold):
-    """Get motifs that are not similar to any of the motifs compared to them.
-
-    Parameter:
-    ----------
-    matrix: DataTable
-        a DataTable contaning the similarity scores of the motifs.
-    threshold : float
-        threshold for similarity score
-    
-    Return:
-    ---------
-    dissimilar_motifs : list
-        list of motifs that are not similar to to any of the motifs compared to them.
-    """
-
-    columns = matrix.shape[1]
-    dissimilar_motifs = list()
-    for col in range(columns-1):
-        col_vec = matrix.iloc[:,col] > threshold
-        if(col_vec.eq(True).all()):
-            dissimilar_motifs.append(matrix.columns[col])
-    return dissimilar_motifs
-
-
-#--------------------------------------------------------------------------------------------------------#
-def get_gc_content(motifs):
-    """Get the GC content and the length for a list of motifs
-
-    Parameter:
-    ----------
-    motifs : list
-        A list of gimmemotifs motif objects.
-    
-    Return:
-    -------
-    motif_stats : dict
-        A dictionary containing the motif name as key and
-        a list with GC content and motif length as value.
-    """
-
-    motif_stats = dict()
-    for m in motifs:
-        # Remove first row
-        m_woh = re.sub('^>.*\n','',m.to_pwm())
-        m_pwm = m_woh.split()
-        motif_length = len(m)
-        gc_sum = 0
-        # Get sum of G and C ratios
-        for x in range(0, len(m_pwm)-1, 4):
-            gc_sum += float(m_pwm[x+1]) + float(m_pwm[x+2])
-        # Calc GC ratio of the motif
-        gc_content = gc_sum/motif_length
-        motif_name = m.id.replace('\t', ' ')
-        motif_stats[motif_name] = [round(gc_content,4), motif_length]
-    return motif_stats
-
-
-#--------------------------------------------------------------------------------------------------------#
-def write_motif_stats(stats, out_file):
-    """Write stats to file
-
-    Parameter:
-    ----------
-    stats: dict
-        dictionary with motif name as key and list with stats as value
-    out_file: string
-        path and name of out-file
-    """
-
-    with open(out_file, "w") as f: 
-        f.write("Motif\tGC content\tMotif length\n")
-        for motif_name,stats in stats.items():
-            stats_string = "\t".join(map(str, stats))
-            f.write("{}\t{}\n".format(motif_name, stats_string))
-
-
-#--------------------------------------------------------------------------------------------------------#
-def clustering_motifs(similarity_matrix, threshold, method, subset_1=None, subset_2=None):
-    """Clusters motif similarity matrix hierarchicaly
-
-    Parameter:
-    ----------
-    similarity_matrix : DataTable
-        a DataTable contaning the similarity score
-    threshold : float
-        clustering threshold
-    method : string
-        clustering method used by scipy.cluster.hierarchy.linkage
-    subset_1 : DataTable
-        subset of similarity matrix 
-    subset_2 : DataTable
-        subset of similarity matrix 
-    
-    Returns:
-    --------
-    List : ndarray, ndarray, dict, dict 
-        The hierarchical clustering of rows and cols encoded as a linkage matrix.
-        A dictionary containing named clusters for rows and cols.
-    """
-
-    # Clustering
-    if subset_1 is not None and subset_2 is not None:
-        sub_1_vector = ssd.squareform(subset_1.to_numpy())
-        sub_2_vector = ssd.squareform(subset_2.to_numpy())
-        col_linkage = linkage(sub_1_vector, method=method)
-        row_linkage = linkage(sub_2_vector, method=method)
-    else:
-        vector = ssd.squareform(similarity_matrix.to_numpy())
-        row_linkage = linkage(vector, method=method)
-        col_linkage = row_linkage
-
-    # Flatten cluster
-    row_labels = fcluster(row_linkage, threshold, criterion="distance")
-    col_labels = fcluster(col_linkage, threshold, criterion="distance")
-
-    # Extract cluster
-    if subset_1 is not None and subset_2 is not None:
-        row_cluster = get_cluster(row_labels, subset_2.columns)
-        col_cluster = get_cluster(col_labels, subset_1.columns)
-    else:
-        row_cluster = get_cluster(row_labels, similarity_matrix.index.values)
-        col_cluster = get_cluster(col_labels, similarity_matrix.columns)
-
-    return row_linkage, col_linkage, row_cluster, col_cluster
-
-
-#--------------------------------------------------------------------------------------------------------#
-def get_cluster(labels, label_names):
-    """Map clusternumber to label names
-
-    Parameter:
-    ----------
-    labels : ndarray
-        An array of length n. T[i] is the flat cluster number.
-    label_names : list
-        List of names
-    
-    Return:
-    -------
-    cluster : dict
-        A dictionary containing named clusters.
-    """
-
-    cluster = defaultdict(list)
-    for i in range(len(labels)):
-        cluster["Cluster_" + str(labels[i])].append(label_names[i])
-    return cluster
-
-
-#--------------------------------------------------------------------------------------------------------#
-def scaling(axis_len):
-    """Scaling of plot figure size
-
-    Parameter:
-    ----------
-    axis_len : int
-        Number of rows or columns
-
-    Return:
-    ----------
-    scale : float
-        scale for axis
-    """
-
-    return 0.5/math.log10(axis_len)
-
-
-#--------------------------------------------------------------------------------------------------------#
-def write_yaml(clusters, name):
-    """Writes cluster dict to yaml
-
-    Parameter:
-    ----------
-    clusters : dict
-        dictionary containing lists as values.
-    name : string
-        path and prefix for outfile
-    """
-
-    yml_out = name + "_cluster.yml"
-    with open(yml_out, 'w') as outfile:
-        yaml.dump(dict(clusters), outfile, default_flow_style=False)
-
-
-#--------------------------------------------------------------------------------------------------------#
-def plot_dendrogram(label, linkage, font_size, out ,name, threshold, y, dpi, t):
-    """Plot dendrogram with highlighted threshold 
-
-    Parameter:
-    ----------
-    label : list
-        List of labels
-    linkage : ndarray
-        The hierarchical clustering of rows or cols encoded as a linkage matrix.
-    font_size : int
-        font size
-    out : String
-        Output path
-    name : String
-        Plot title
-    threshold : float
-        dendrogram cluster threshold
-    y : int
-        yaxis size of plot
-    dpi : int
-        dpi of plot
-    t : string
-        type of plot file
-    """
-
-    plt.figure(figsize=(20, y))
-    plt.title(name, fontsize=20)
-    plt.axvline(x=threshold, color="red")
-    dendrogram(linkage, color_threshold=threshold, labels=label, leaf_font_size=font_size, orientation="right")
-    try:
-        plt.savefig(out + "/" + name + "_dendrogram." + t, dpi=dpi)
-    except ValueError as e:
-        print("Skipped ploting of Heatmap.")
-        print("Error: " + str(e))
-
-
-#--------------------------------------------------------------------------------------------------------#
-def generate_consensus_motifs(motif_list, cluster, similarity_dict):
-    """Generates a consensus motif for each cluster
-
-    Parameter:
-    ----------
-    motif_list : list
-        list of all motif instances
-    cluster : dict
-        A dictionary containing named clusters.
-    similarity_dict : dict
-        Output from gimmemotif.get_all_scores
-
-    Returns:
-    --------
-        dict of consensus motifs as gimmemotif motif instance
-    """
-
-    consensus_motifs = dict()
-    for cluster, value in cluster.items():
-        cluster_motifs = list()
-        # Get motif instances
-        for m in motif_list:
-            if m.id in value:
-                cluster_motifs.append(m)
-        consensus_motifs[cluster] = generate_consensus_motif(cluster_motifs, similarity_dict)
-    return consensus_motifs
-
-
-#--------------------------------------------------------------------------------------------------------#
-def generate_consensus_motif(motifs, similarity_dict):
-    """Recursive algorithm to generate consensus motif from multiple motifs
-
-    Parameter:
-    ----------
-    motifs : list
-        list of gimmemotif motif instances
-    similarity_dict : dict
-        Output from gimmemotifs.get_all_scores
-
-    Returns:
-    --------
-    gimmemotifs motif instance
-        consensus motif of all motifs in motifs list
-    """
-
-    mc = MotifComparer()
-
-    if len(motifs) == 1:
-        return motifs[0]
-
-    # score cannot be higher lower that 0 so max score is initialized with 0
-    max_score = 0
-    for motif_1, motif_2  in itertools.combinations(motifs, 2):
-        score = similarity_dict[motif_1.id][motif_2.id]
-        if score[0] >= max_score:
-            max_score = score[0]
-            merge_1 = motif_1
-            merge_2 = motif_2
-
-    # generate average motif
-    average_motif = merge_1.average_motifs(merge_2, pos=score[1], orientation=score[2])
-    average_motif.id = merge_1.id + "_" + merge_2.id
-
-    # alter list 
-    motifs.append(average_motif)
-    motifs.remove(merge_1)
-    motifs.remove(merge_2)
-
-    sim_dict = mc.get_all_scores(motifs, motifs, match = "total", metric = "pcc", combine = "mean" )
-
-    cons_motif = generate_consensus_motif(motifs, sim_dict)
-    return cons_motif
-
-
-#--------------------------------------------------------------------------------------------------------#
-def save_motif_image(consensus_motif, prefix, ext, out):
-    """Save motif to image file
-
-    Paramater:
-    ----------
-    consensus_motif : gimmemotif motif instance
-        The motif to be plotted
-    prefix : string
-        Prefix for image file
-    ext : string
-        File format
-    out : string
-        Output path
-    """
-
-    if ext == "jpg":
-        ext = "png"
-        warnings.warn("The 'jpg' format is not supported for motif image. Type is set tp 'png'")
-    consensus_motif.to_img(os.path.join(out, prefix + "_consensus." + ext))
-
-
-#--------------------------------------------------------------------------------------------------------#
-def convert_motif(consensus_motif, f):
-    """ Convert motif to given format
-
-    Parameter:
-    ----------
-    consensus_motif : gimmemotif motif instance
-        The motif to be written to file
-    out : string
-        Output string without file ending
-    f : string
-        Format of motif file
-
-    Returns:
-    --------
-    String
-        Motif in given format
-    """
-
-    if f == "meme":
-        motif = consensus_motif.to_meme()
-    elif f == "pwm":
-        motif = consensus_motif.to_pwm()
-    elif f == "transfac":
-        motif = consensus_motif.to_transfac()
-    else:
-        raise ValueError("Format " + f + " is not supported")
-    return motif
-
-
-#--------------------------------------------------------------------------------------------------------#
-def consesus_motif_out_wrapper(consensus_motifs, out_prefix, img_out, cons_format, name, typ, file_name = None):
-    """ Wrapper for consensus motif output
-
-    Parameter:
-    ----------
-    consensus_motifs : dict
-        dictionary a consensur motif for each cluster
-    out_prefix : string
-        Output path + prefix
-    img_out : string
-        Path for images
-    cons_format : string
-        Format for motif file
-    name : string
-        Prefix for motif images
-    file_name : string
-        File name of clustered motifs
-    typ : string
-        File format of image
-    """
-
-    if file_name is not None:
-        img_prefix = name + "_" + file_name
-        cons_out_path = out_prefix + "_" + file_name + "_consensus_motifs." + cons_format
-    else:
-        img_prefix = name 
-        cons_out_path = out_prefix + "_consensus_motifs." + cons_format
-
-    cons_out = open(cons_out_path, 'w+')
-
-    for cluster, consensus_motif in consensus_motifs.items():
-        consensus_motif.id = cluster + "_" + consensus_motif.id
-
-        # Save motif as image
-        save_motif_image(consensus_motif, img_prefix + "_" + cluster, typ, img_out)
-
-        # Save motifs to file
-        motif_string = convert_motif(consensus_motif, cons_format)
-        cons_out.write(motif_string + "\n\n")
-
-
-#--------------------------------------------------------------------------------------------------------#
-def plot_heatmap(similarity_matrix, out, x, y, col_linkage, row_linkage, dpi, x_name, y_name, color, col_clust, row_clust, zscore):
-    """Plots clustered similarity matrix as a heatmap
-
-    Parameter:
-    ----------
-    similarity_matrix :  DataTable
-        a DataTable contaning the similarity score
-    out : string
-        Prefix to output file
-    x : int
-        width for heatmap plot
-    y : int
-        height for heatmap plot
-    col_linkage : ndarray
-        The hierarchical clustering of cols encoded as a linkage matrix.
-    row_linkage : ndarray
-        The hierarchical clustering of rows encoded as a linkage matrix.
-    dpi : int
-        dpi of plot
-    x_name : string
-        label for x-axis
-    y_name : string
-        label for y-axis
-    color : string
-        colorpalette
-    col_clust : boolean
-        if True, cluster the columns
-    row_clust : boolean
-        if True, cluster the rows
-    """
-
-    vmin, vmax = None, None
-    if zscore == "row":
-        zs = 0
-    elif zscore == "col":
-        zs = 1
-    else:
-        zs = None
-        vmin, vmax = 0, 1
-
-    try:
-        plot = sns.clustermap(similarity_matrix,
-            row_linkage=row_linkage,
-            col_linkage=col_linkage,
-            col_cluster=col_clust,
-            row_cluster=row_clust,
-            z_score=zs,
-            cmap=color,
-            vmin=vmin, vmax=vmax,
-            xticklabels=similarity_matrix.columns,
-            yticklabels=similarity_matrix.index.values,
-            figsize=(x,y))
-        plot.ax_heatmap.set_xlabel(x_name)
-        plot.ax_heatmap.set_ylabel(y_name)
-        plot.savefig(out, bbox_inches='tight', dpi=dpi)
-    except ValueError as e:
-        print("Skipped ploting of Heatmap.")
-        print("Error: " + str(e))
-
-
-#--------------------------------------------------------------------------------------------------------#
-<<<<<<< HEAD
-def main():
-
-    #---------------------------------------- Setup ---------------------------------------------------------#
-
-    # Parsing command line parameters
-    args = parse_arguments()
-=======
-def run_motifclust(args):
-
-    print("entered run_motifclust")
-    print(args)
-    ###### Check input arguments ######
-    check_required(args, ["motifs1"]) #Check input arguments
-    check_files([args.motifs1, args.motifs2]) #Check if files exist
-    make_directory(args.out)
-    out_prefix = os.path.join(args.out, args.name)
-
-    ###### Create logger and write argument overview ######
-    logger = TobiasLogger("MotifClust.log")
-    logger.begin()
-    parser = add_motifclust_arguments(argparse.ArgumentParser())
-    logger.arguments_overview(parser, args)
-    #logger.output_files([])
->>>>>>> 7d58e6c0
-
-    # Check if out dir exists
-    if not os.path.exists(args.out):
-        # Create if not
-        os.makedirs(args.out)
-
-    out_prefix = os.path.join(args.out, args.name)
-
-    #---------------------------------------- Reading motifs from file(s) -----------------------------------#
-
-    now = datetime.datetime.now()
-    print("[" + now.strftime("%Y-%m-%d %H:%M") + "] Reading motif files")
-
-    motif_list = get_motifs(args.Path_1, args.Format)
-    m1_names = list(m.id for m in motif_list)
-
-    if args.Path_2:
-        m2  = get_motifs(args.Path_2, args.Format_2)
-        m2_names = list(m.id for m in m2)
-        motif_list = motif_list + m2
-
-    #---------------------------------------- Generating similarity matrix ----------------------------------#
-
-    mc = MotifComparer()
-
-    # Pairwise comparison of a set of motifs compared to reference motifs
-    now = datetime.datetime.now()
-    print("[" + now.strftime("%Y-%m-%d %H:%M") + "] Comparing motifs")
-
-    score_dict = mc.get_all_scores(motif_list, motif_list, match = "total", metric = "pcc", combine = "mean" )
-
-    # Generating similarity matrix
-    now = datetime.datetime.now()
-    print("[" + now.strftime("%Y-%m-%d %H:%M") + "] Generating matrix")
-    similarity_matrix = generate_similarity_matrix(score_dict)
-
-    if args.Path_2 and not args.merge :
-        # Subsetting matrix
-        sub_matrix_1, sub_matrix_2, similarity_matrix = subset_matrix(similarity_matrix, m1_names, m2_names)
-    else:
-        sub_matrix_1, sub_matrix_2 = None, None
-
-    # Safe matrix to file
-    now = datetime.datetime.now()
-    print("[" + now.strftime("%Y-%m-%d %H:%M") + "] Saving matrix file")
-
-    matrix_out = out_prefix + "_matrix.txt"
-    similarity_matrix.to_csv(matrix_out, sep = '\t')
-
-    #---------------------------------------- Motif stats ---------------------------------------------------#
-    
-    dissimilar_motifs_out = out_prefix + "_dissimilar_motifs.txt"
-    full_motifs_out = out_prefix + "_stats_motifs.txt"
-    dissimilar_motifs = get_dissimilar_motifs(similarity_matrix, args.d_thresh)
-    motifs_stats = get_gc_content(motif_list)
-    write_motif_stats(motifs_stats, full_motifs_out)
-
-    # Get motif stats only for dissimilar motifs
-    stats_dissimilar_motifs = dict((k, motifs_stats[k]) for k in dissimilar_motifs)
-    write_motif_stats(stats_dissimilar_motifs, dissimilar_motifs_out)
-    
-    #---------------------------------------- Motif clustering ----------------------------------------------#
-    
-    now = datetime.datetime.now()
-    print("[" + now.strftime("%Y-%m-%d %H:%M") + "] Clustering motifs")
-
-    row_linkage, col_linkage, row_cluster, col_cluster = clustering_motifs(similarity_matrix, args.threshold, args.method, sub_matrix_1, sub_matrix_2)
-
-    # Scaling for plots
-    y_len = len(similarity_matrix.index.values)
-    x_len = len(similarity_matrix.columns)
-
-    if args.height:
-        y = args.height
-    else:
-        y = y_len*scaling(y_len)
-    if args.width:
-        x = args.width
-    else:
-        x = x_len*scaling(x_len)
-
-    filename_1 = os.path.splitext(os.path.basename(args.Path_1))[0]
-    f_name_2 = filename_1
-
-    if args.merge or not args.Path_2:
-        if args.ncc or args.nrc:
-            if args.Path_2:
-                filename_1 = os.path.splitext(os.path.basename(args.Path_1))[0] + "_" + os.path.splitext(os.path.basename(args.Path_2))[0]
-                f_name_2 = filename_1
-            write_yaml(col_cluster, out_prefix + "_" + filename_1)
-            plot_dendrogram(similarity_matrix.columns, col_linkage, 12, args.out, args.name + "_" + filename_1, args.threshold, x, args.dpi, args.type)
-
-    if args.Path_2 and not args.merge:
-        filename_2 = os.path.splitext(os.path.basename(args.Path_2))[0]
-        f_name_2 = filename_2
-        if args.nrc: # if false skip writing yaml file and dendrogram for row clustering
-            write_yaml(row_cluster, out_prefix + "_" + filename_2)
-            plot_dendrogram(similarity_matrix.index.values, row_linkage, 12, args.out, args.name + "_" + filename_2, args.threshold, y, args.dpi, args.type)
-        if args.ncc:
-            write_yaml(col_cluster, out_prefix + "_" + filename_1)
-            plot_dendrogram(similarity_matrix.columns, col_linkage, 12, args.out, args.name + "_" + filename_1, args.threshold, y, args.dpi, args.type)
-
-    #---------------------------------------- Consensus motif -----------------------------------------------#
-
-    now = datetime.datetime.now()
-    print("[" + now.strftime("%Y-%m-%d %H:%M") + "] Generating consensus motifs")
-
-    # Image output path
-    out_cons_img = os.path.join(args.out, "consensus_motifs_img")
-    # Check if out_cons_img directory exists
-    if not os.path.exists(out_cons_img):
-        # Create if not
-        os.mkdir(out_cons_img)
-
-    # Generate output depending on set parameters
-    if args.merge or not args.Path_2: # col and row are identical
-        if args.ncc or args.nrc:
-            # Generate consensus motifs for each column cluster 
-            cons = generate_consensus_motifs(motif_list, col_cluster, score_dict)
-            # Save output
-            consesus_motif_out_wrapper(cons, out_prefix, out_cons_img, args.cons_format, args.name, args.type)
-    else: # col and row differ
-        if args.ncc:
-            # Generate consensus motifs for each column cluster 
-            col_cons = generate_consensus_motifs(motif_list, col_cluster, score_dict)
-            # Save output
-            consesus_motif_out_wrapper(col_cons, out_prefix, out_cons_img, args.cons_format, args.name, args.type, os.path.splitext(os.path.basename(args.Path_1))[0])
-        if args.nrc:
-            # Generate consensus motifs for each row cluster 
-            row_cons = generate_consensus_motifs(motif_list, row_cluster, score_dict)
-            # Save output
-            consesus_motif_out_wrapper(row_cons, out_prefix, out_cons_img, args.cons_format, args.name, args.type, os.path.splitext(os.path.basename(args.Path_2))[0])
-
-    #---------------------------------------- Plot heatmap --------------------------------------------------#
-
-    if args.no_heatmap:
-        now = datetime.datetime.now()
-        print("[" + now.strftime("%Y-%m-%d %H:%M") + "] Plotting heatmap")
-        pdf_out = out_prefix + "_heatmap." + args.type
-        plot_heatmap(similarity_matrix, pdf_out, x, y, col_linkage, row_linkage, args.dpi, filename_1, f_name_2, args.color, args.ncc, args.nrc, args.zscore)
-
-
-#--------------------------------------------------------------------------------------------------------#
-if __name__ == "__main__":
-<<<<<<< HEAD
-    import argparse
-    import numpy as np
-    import seaborn as sns
-    import pandas as pd
-    import datetime
-    import os
-    import yaml
-    import re
-    import math
-    import itertools
-    import warnings
-    import multiprocessing
-    from Bio import motifs
-    from matplotlib import pyplot as plt
-    from gimmemotifs.motif import Motif,read_motifs
-    from gimmemotifs.comparison import MotifComparer
-    from scipy.cluster.hierarchy import dendrogram, linkage, fcluster
-    import scipy.spatial.distance as ssd
-    from collections import defaultdict
-    main()
-
-=======
-    
-    parser = argparse.ArgumentParser()
-    parser = add_motifclust_arguments(parser)
-    args = parser.parse_args()
-
-    if len(sys.argv[1:]) == 0:
-        parser.print_help()
-        sys.exit()
-
-    run_motifclust(args)
->>>>>>> 7d58e6c0
+#!/usr/bin/env python
+
+"""
+Skript to compare two sets of motifs with each other. Generating similarity matrix and a clustered heatmap.
+If only one motif file is given, it will be compared with itself.
+
+@author: René Wiegandt
+@contact: rene.wiegandt (at) mpi-bn.mpg.de
+"""
+
+import argparse
+import numpy as np
+import seaborn as sns
+import pandas as pd
+import datetime
+import os
+import yaml
+import re
+import math
+import itertools
+import warnings
+from Bio import motifs
+from matplotlib import pyplot as plt
+from gimmemotifs.motif import Motif,read_motifs
+from gimmemotifs.comparison import MotifComparer
+from scipy.cluster.hierarchy import dendrogram, linkage, fcluster
+import scipy.spatial.distance as ssd
+from collections import defaultdict
+
+from tobias.utils.utilities import *
+from tobias.utils.logger import *
+
+
+#--------------------------------------------------------------------------------------------------------#
+def add_motifclust_arguments(parser):
+    """Parsing arguments using argparse
+
+    Returns
+    -------
+    ArgumentParser
+        an object containing all parameters given.
+    """
+
+    parser.formatter_class = lambda prog: argparse.RawDescriptionHelpFormatter(prog, max_help_position=40, width=90)
+    description = "Cluster motifs based on similarity and create one consensus motif pro cluster.\n\n"
+    description += "Usage:\nTOBIAS MotifClust --motifs1 <motifs1.jaspar>\n\n"
+    parser.description = format_help_description("MotifClust", description) 
+
+    parser._action_groups.pop() #pop -h
+
+    required = parser.add_argument_group('required arguments')
+    optional = parser.add_argument_group('optional arguments')
+    visualisation = parser.add_argument_group('visualisation arguments')
+
+    required.add_argument("-m1", "--motifs1", dest="motifs1", required=True, help="A motif file containing a set of motifs", metavar="")
+    
+    optional.add_argument("-m2", "--motifs2", dest="motifs2", help="A motif file containing a set of motifs (common: Motif Database like jaspar or hocomoco)", metavar="")
+    optional.add_argument("-f", "--format", dest="Format", choices= ['pwm', 'transfac', 'xxmotif', 'jaspar', 'minimal', 'meme', 'align'], help="Format of the first motif file [‘pwm’, ‘transfac’, ‘xxmotif’, ‘jaspar’, ‘minimal’, ‘meme’ or ‘align’] (Deafult: ‘jaspar’)", default="jaspar")
+    optional.add_argument("-f2", "--format_2", dest="Format_2", choices= ['pwm', 'transfac', 'xxmotif', 'jaspar', 'minimal', 'meme', 'align'], help="Format of the second motif file [‘pwm’, ‘transfac’, ‘xxmotif’, ‘jaspar’, ‘minimal’, ‘meme’ or ‘align’] (Deafult: ‘jaspar’)", default="jaspar")
+    optional.add_argument("-t", "--threshold", dest="threshold", help="Cluster threshold (Default = 0.5)", type=float, default=0.5)
+    optional.add_argument("-s", "--ds_threshold", dest="d_thresh", help="Threshold for dissimilar cutoff", type=float, default=0.5)
+    optional.add_argument("-l", "--method", dest="method", help="Method for clustering (See: https://docs.scipy.org/doc/scipy/reference/generated/scipy.cluster.hierarchy.linkage.html)", default="average")
+    optional.add_argument("-a", "--cons_format", dest="cons_format", choices= ['transfac', 'meme', 'pwm'], help="Format of consensus motif file [‘transfac’, ‘meme’, ‘pwm’] (Default: pwm)", default="pwm")
+    optional.add_argument("-p", "--prefix", dest="name", help="Output prefix (Default: ‘motif_comparison’)", default="motif_comparison")
+    optional.add_argument("-o", "--outdir", dest="out", help="Output directory (Default: ‘./‘)", default="./")
+    optional.add_argument("-m", "--merge", dest="merge", help="Merge both motif files and compare 'all to all'", action="store_true")
+    optional.add_argument("-cc", "--no_col_clust", dest="ncc", help="No column clustering", action="store_false")
+    optional.add_argument("-rc", "--no_row_clust", dest="nrc", help="No row clustering", action="store_false")
+    optional.add_argument("-z", "--z_score", dest="zscore", choices= ['row', 'col', 'None'], help="Calculate the z-score for row or column [‘col’, ‘row’, ‘None’] (Default: None)", default="None")
+    
+    visualisation.add_argument("-nh", "--no_heatmap", dest="no_heatmap", help="Disable heatmap", action="store_false")
+    visualisation.add_argument("-e", "--type", dest="type", choices= ['png', 'pdf', 'jpg'], help="Plot file type [png, pdf, jpg] (Default: pdf)", default="pdf")
+    visualisation.add_argument("-x", "--width", dest="width", help="Width of Heatmap (Default: autoscaling)", type=int)
+    visualisation.add_argument("-y", "--height", dest="height", help="Height of Heatmap (Default: autoscaling)", type=int)
+    visualisation.add_argument("-d", "--dpi", dest="dpi", help="Dpi for plots (Default: 100)", type=int, default=100)
+    visualisation.add_argument("-c", "--color_palette", dest="color", help="Color palette (All possible paletts: https://python-graph-gallery.com/197-available-color-palettes-with-matplotlib/. Add '_r' to reverse palette.)", default="YlOrRd_r")
+    args = parser.parse_args()
+    return args
+
+
+#--------------------------------------------------------------------------------------------------------#
+def get_motifs(path, format):
+    """Read motif file via gimmemotifs or biopython. 
+    If motif is read via biopython the bio.motif instace gets converted to an gimmemotif instance.
+
+    Parameter:
+    ----------
+    path : String
+        a path to a motif file
+    format : String
+        format of motif file
+
+    Returns:
+    --------
+    list
+        a list of motif instances
+    """
+
+
+    gimme_formats = ["pwm", "transfac", "xxmotif", "align"]
+
+    # Read motif via gimmemotifs if format is supported
+    if(format in gimme_formats):
+        return read_motifs(infile = path, fmt = format, as_dict = False)
+    else: 
+        # Otherwise Bio.python is used
+        with open(path) as f:
+            bio_motif_list = motifs.parse(f, format)
+
+        # Get full motif name if format is minimal
+        if format == "minimal":
+            name_list = get_minimal_names(path)
+
+        # Converting Bio.motif instance to gimmemotif motif instance
+        gimme_motif_list = list() # list of all motifs
+        current_motif = 0
+        for bio_motif in bio_motif_list:
+            motif_rows = list()
+            for pos_id in range(0, bio_motif.length-1):
+                row = list() # each row represents one motif index ( A C G T )
+                for letter in range(0,4):
+                    row.append(bio_motif.counts[letter][pos_id])
+                motif_rows.append(row)
+            gimme_motif = Motif(motif_rows) # generate gimmemotif motif instance
+            # Add motif name
+            if format == "minimal":
+                gimme_motif.id = name_list[current_motif]
+            else:
+                gimme_motif.id = bio_motif.name
+            gimme_motif_list.append(gimme_motif)
+            current_motif+=1
+    return gimme_motif_list
+
+
+#--------------------------------------------------------------------------------------------------------#
+def get_minimal_names(path):
+    """Get list of full motif names from minimal meme files
+
+    Parameter:
+    ----------
+    path : String
+        a path to a motif file
+
+    Returns:
+    --------
+    List
+        a list containing all motif names
+    """
+
+    motif_names = list()
+    with open(path) as f:
+        for line in f.readlines():
+            if line.startswith("MOTIF"): # get motif header
+                motif_names.append(re.sub("MOTIF\s+", "", line).rstrip())
+    return motif_names
+
+
+#--------------------------------------------------------------------------------------------------------#
+def generate_similarity_matrix(score_dict):
+    """Generate a similarity matrix from the output of get_all_scores()
+
+    Parameter:
+    ----------
+    score_dict : dict
+        a dictionary of dictionarys containing a list of similarity scores
+
+    Returns:
+    --------
+    DataFrame
+        a DataFrame (Pandas) with motif 1 a columns and motif 2 as rows
+    """
+
+    similarity_dict = dict()
+    
+    m2_keys = list(score_dict.values())[0].keys()
+    m2_label = [s.replace('\t', ' ') for s in m2_keys] # replacing tabs with whitespace
+
+    for m1, m2_dict in score_dict.items():
+        m1_space = m1.replace('\t', ' ') # replacing tabs with whitespace
+        sim_list = list()
+        for score_list in m2_dict.values():
+            score = float('%.3f'%(1 - score_list[0]))
+            sim_list.append(score)
+        similarity_dict[m1_space] = sim_list
+    
+    return pd.DataFrame(similarity_dict, index = m2_label).replace(-0, 0)
+
+
+#--------------------------------------------------------------------------------------------------------#
+def subset_matrix(matrix, name_list_1, name_list_2):
+    """Subsetting matrix into two symetric matrices given two label lists
+
+    Parameter:
+    ----------
+    matrix :  Pandas DataFrame
+        Full similarity matrix
+    name_list_1 : list
+        list of names
+    name_list_2 : list
+        list of names
+
+    Returns:
+    --------
+    list:
+        list with subsets of matrix
+    """
+
+    sim_matrix_1 = matrix[name_list_1].loc[name_list_1]
+    sim_matrix_2 = matrix[name_list_2].loc[name_list_2]
+    sim_matrix = matrix[name_list_1].loc[name_list_2]
+    return sim_matrix_1, sim_matrix_2, sim_matrix
+
+
+#--------------------------------------------------------------------------------------------------------#
+def get_dissimilar_motifs(matrix, threshold):
+    """Get motifs that are not similar to any of the motifs compared to them.
+
+    Parameter:
+    ----------
+    matrix: DataTable
+        a DataTable contaning the similarity scores of the motifs.
+    threshold : float
+        threshold for similarity score
+    
+    Return:
+    ---------
+    dissimilar_motifs : list
+        list of motifs that are not similar to to any of the motifs compared to them.
+    """
+
+    columns = matrix.shape[1]
+    dissimilar_motifs = list()
+    for col in range(columns-1):
+        col_vec = matrix.iloc[:,col] > threshold
+        if(col_vec.eq(True).all()):
+            dissimilar_motifs.append(matrix.columns[col])
+    return dissimilar_motifs
+
+
+#--------------------------------------------------------------------------------------------------------#
+def get_gc_content(motifs):
+    """Get the GC content and the length for a list of motifs
+
+    Parameter:
+    ----------
+    motifs : list
+        A list of gimmemotifs motif objects.
+    
+    Return:
+    -------
+    motif_stats : dict
+        A dictionary containing the motif name as key and
+        a list with GC content and motif length as value.
+    """
+
+    motif_stats = dict()
+    for m in motifs:
+        # Remove first row
+        m_woh = re.sub('^>.*\n','',m.to_pwm())
+        m_pwm = m_woh.split()
+        motif_length = len(m)
+        gc_sum = 0
+        # Get sum of G and C ratios
+        for x in range(0, len(m_pwm)-1, 4):
+            gc_sum += float(m_pwm[x+1]) + float(m_pwm[x+2])
+        # Calc GC ratio of the motif
+        gc_content = gc_sum/motif_length
+        motif_name = m.id.replace('\t', ' ')
+        motif_stats[motif_name] = [round(gc_content,4), motif_length]
+    return motif_stats
+
+
+#--------------------------------------------------------------------------------------------------------#
+def write_motif_stats(stats, out_file):
+    """Write stats to file
+
+    Parameter:
+    ----------
+    stats: dict
+        dictionary with motif name as key and list with stats as value
+    out_file: string
+        path and name of out-file
+    """
+
+    with open(out_file, "w") as f: 
+        f.write("Motif\tGC content\tMotif length\n")
+        for motif_name,stats in stats.items():
+            stats_string = "\t".join(map(str, stats))
+            f.write("{}\t{}\n".format(motif_name, stats_string))
+
+
+#--------------------------------------------------------------------------------------------------------#
+def clustering_motifs(similarity_matrix, threshold, method, subset_1=None, subset_2=None):
+    """Clusters motif similarity matrix hierarchicaly
+
+    Parameter:
+    ----------
+    similarity_matrix : DataTable
+        a DataTable contaning the similarity score
+    threshold : float
+        clustering threshold
+    method : string
+        clustering method used by scipy.cluster.hierarchy.linkage
+    subset_1 : DataTable
+        subset of similarity matrix 
+    subset_2 : DataTable
+        subset of similarity matrix 
+    
+    Returns:
+    --------
+    List : ndarray, ndarray, dict, dict 
+        The hierarchical clustering of rows and cols encoded as a linkage matrix.
+        A dictionary containing named clusters for rows and cols.
+    """
+
+    # Clustering
+    if subset_1 is not None and subset_2 is not None:
+        sub_1_vector = ssd.squareform(subset_1.to_numpy())
+        sub_2_vector = ssd.squareform(subset_2.to_numpy())
+        col_linkage = linkage(sub_1_vector, method=method)
+        row_linkage = linkage(sub_2_vector, method=method)
+    else:
+        vector = ssd.squareform(similarity_matrix.to_numpy())
+        row_linkage = linkage(vector, method=method)
+        col_linkage = row_linkage
+
+    # Flatten cluster
+    row_labels = fcluster(row_linkage, threshold, criterion="distance")
+    col_labels = fcluster(col_linkage, threshold, criterion="distance")
+
+    # Extract cluster
+    if subset_1 is not None and subset_2 is not None:
+        row_cluster = get_cluster(row_labels, subset_2.columns)
+        col_cluster = get_cluster(col_labels, subset_1.columns)
+    else:
+        row_cluster = get_cluster(row_labels, similarity_matrix.index.values)
+        col_cluster = get_cluster(col_labels, similarity_matrix.columns)
+
+    return row_linkage, col_linkage, row_cluster, col_cluster
+
+
+#--------------------------------------------------------------------------------------------------------#
+def get_cluster(labels, label_names):
+    """Map clusternumber to label names
+
+    Parameter:
+    ----------
+    labels : ndarray
+        An array of length n. T[i] is the flat cluster number.
+    label_names : list
+        List of names
+    
+    Return:
+    -------
+    cluster : dict
+        A dictionary containing named clusters.
+    """
+
+    cluster = defaultdict(list)
+    for i in range(len(labels)):
+        cluster["Cluster_" + str(labels[i])].append(label_names[i])
+    return cluster
+
+
+#--------------------------------------------------------------------------------------------------------#
+def scaling(axis_len):
+    """Scaling of plot figure size
+
+    Parameter:
+    ----------
+    axis_len : int
+        Number of rows or columns
+
+    Return:
+    ----------
+    scale : float
+        scale for axis
+    """
+
+    return 0.5/math.log10(axis_len)
+
+
+#--------------------------------------------------------------------------------------------------------#
+def write_yaml(clusters, name):
+    """Writes cluster dict to yaml
+
+    Parameter:
+    ----------
+    clusters : dict
+        dictionary containing lists as values.
+    name : string
+        path and prefix for outfile
+    """
+
+    yml_out = name + "_cluster.yml"
+    with open(yml_out, 'w') as outfile:
+        yaml.dump(dict(clusters), outfile, default_flow_style=False)
+
+
+#--------------------------------------------------------------------------------------------------------#
+def plot_dendrogram(label, linkage, font_size, out ,name, threshold, y, dpi, t):
+    """Plot dendrogram with highlighted threshold 
+
+    Parameter:
+    ----------
+    label : list
+        List of labels
+    linkage : ndarray
+        The hierarchical clustering of rows or cols encoded as a linkage matrix.
+    font_size : int
+        font size
+    out : String
+        Output path
+    name : String
+        Plot title
+    threshold : float
+        dendrogram cluster threshold
+    y : int
+        yaxis size of plot
+    dpi : int
+        dpi of plot
+    t : string
+        type of plot file
+    """
+
+    plt.figure(figsize=(20, y))
+    plt.title(name, fontsize=20)
+    plt.axvline(x=threshold, color="red")
+    dendrogram(linkage, color_threshold=threshold, labels=label, leaf_font_size=font_size, orientation="right")
+    try:
+        plt.savefig(out + "/" + name + "_dendrogram." + t, dpi=dpi)
+    except ValueError as e:
+        print("Skipped ploting of Heatmap.")
+        print("Error: " + str(e))
+
+
+#--------------------------------------------------------------------------------------------------------#
+def generate_consensus_motifs(motif_list, cluster, similarity_dict):
+    """Generates a consensus motif for each cluster
+
+    Parameter:
+    ----------
+    motif_list : list
+        list of all motif instances
+    cluster : dict
+        A dictionary containing named clusters.
+    similarity_dict : dict
+        Output from gimmemotif.get_all_scores
+
+    Returns:
+    --------
+        dict of consensus motifs as gimmemotif motif instance
+    """
+
+    consensus_motifs = dict()
+    for cluster, value in cluster.items():
+        cluster_motifs = list()
+        # Get motif instances
+        for m in motif_list:
+            if m.id in value:
+                cluster_motifs.append(m)
+        consensus_motifs[cluster] = generate_consensus_motif(cluster_motifs, similarity_dict)
+    return consensus_motifs
+
+
+#--------------------------------------------------------------------------------------------------------#
+def generate_consensus_motif(motifs, similarity_dict):
+    """Recursive algorithm to generate consensus motif from multiple motifs
+
+    Parameter:
+    ----------
+    motifs : list
+        list of gimmemotif motif instances
+    similarity_dict : dict
+        Output from gimmemotifs.get_all_scores
+
+    Returns:
+    --------
+    gimmemotifs motif instance
+        consensus motif of all motifs in motifs list
+    """
+
+    mc = MotifComparer()
+
+    if len(motifs) == 1:
+        return motifs[0]
+
+    # score cannot be higher lower that 0 so max score is initialized with 0
+    max_score = 0
+    for motif_1, motif_2  in itertools.combinations(motifs, 2):
+        score = similarity_dict[motif_1.id][motif_2.id]
+        if score[0] >= max_score:
+            max_score = score[0]
+            merge_1 = motif_1
+            merge_2 = motif_2
+
+    # generate average motif
+    average_motif = merge_1.average_motifs(merge_2, pos=score[1], orientation=score[2])
+    average_motif.id = merge_1.id + "_" + merge_2.id
+
+    # alter list 
+    motifs.append(average_motif)
+    motifs.remove(merge_1)
+    motifs.remove(merge_2)
+
+    sim_dict = mc.get_all_scores(motifs, motifs, match = "total", metric = "pcc", combine = "mean" )
+
+    cons_motif = generate_consensus_motif(motifs, sim_dict)
+    return cons_motif
+
+
+#--------------------------------------------------------------------------------------------------------#
+def save_motif_image(consensus_motif, prefix, ext, out):
+    """Save motif to image file
+
+    Paramater:
+    ----------
+    consensus_motif : gimmemotif motif instance
+        The motif to be plotted
+    prefix : string
+        Prefix for image file
+    ext : string
+        File format
+    out : string
+        Output path
+    """
+
+    if ext == "jpg":
+        ext = "png"
+        warnings.warn("The 'jpg' format is not supported for motif image. Type is set tp 'png'")
+    consensus_motif.to_img(os.path.join(out, prefix + "_consensus." + ext))
+
+
+#--------------------------------------------------------------------------------------------------------#
+def convert_motif(consensus_motif, f):
+    """ Convert motif to given format
+
+    Parameter:
+    ----------
+    consensus_motif : gimmemotif motif instance
+        The motif to be written to file
+    out : string
+        Output string without file ending
+    f : string
+        Format of motif file
+
+    Returns:
+    --------
+    String
+        Motif in given format
+    """
+
+    if f == "meme":
+        motif = consensus_motif.to_meme()
+    elif f == "pwm":
+        motif = consensus_motif.to_pwm()
+    elif f == "transfac":
+        motif = consensus_motif.to_transfac()
+    else:
+        raise ValueError("Format " + f + " is not supported")
+    return motif
+
+
+#--------------------------------------------------------------------------------------------------------#
+def consesus_motif_out_wrapper(consensus_motifs, out_prefix, img_out, cons_format, name, typ, file_name = None):
+    """ Wrapper for consensus motif output
+
+    Parameter:
+    ----------
+    consensus_motifs : dict
+        dictionary a consensur motif for each cluster
+    out_prefix : string
+        Output path + prefix
+    img_out : string
+        Path for images
+    cons_format : string
+        Format for motif file
+    name : string
+        Prefix for motif images
+    file_name : string
+        File name of clustered motifs
+    typ : string
+        File format of image
+    """
+
+    if file_name is not None:
+        img_prefix = name + "_" + file_name
+        cons_out_path = out_prefix + "_" + file_name + "_consensus_motifs." + cons_format
+    else:
+        img_prefix = name 
+        cons_out_path = out_prefix + "_consensus_motifs." + cons_format
+
+    cons_out = open(cons_out_path, 'w+')
+
+    for cluster, consensus_motif in consensus_motifs.items():
+        consensus_motif.id = cluster + "_" + consensus_motif.id
+
+        # Save motif as image
+        save_motif_image(consensus_motif, img_prefix + "_" + cluster, typ, img_out)
+
+        # Save motifs to file
+        motif_string = convert_motif(consensus_motif, cons_format)
+        cons_out.write(motif_string + "\n\n")
+
+
+#--------------------------------------------------------------------------------------------------------#
+def plot_heatmap(similarity_matrix, out, x, y, col_linkage, row_linkage, dpi, x_name, y_name, color, col_clust, row_clust, zscore):
+    """Plots clustered similarity matrix as a heatmap
+
+    Parameter:
+    ----------
+    similarity_matrix :  DataTable
+        a DataTable contaning the similarity score
+    out : string
+        Prefix to output file
+    x : int
+        width for heatmap plot
+    y : int
+        height for heatmap plot
+    col_linkage : ndarray
+        The hierarchical clustering of cols encoded as a linkage matrix.
+    row_linkage : ndarray
+        The hierarchical clustering of rows encoded as a linkage matrix.
+    dpi : int
+        dpi of plot
+    x_name : string
+        label for x-axis
+    y_name : string
+        label for y-axis
+    color : string
+        colorpalette
+    col_clust : boolean
+        if True, cluster the columns
+    row_clust : boolean
+        if True, cluster the rows
+    """
+
+    vmin, vmax = None, None
+    if zscore == "row":
+        zs = 0
+    elif zscore == "col":
+        zs = 1
+    else:
+        zs = None
+        vmin, vmax = 0, 1
+
+    try:
+        plot = sns.clustermap(similarity_matrix,
+            row_linkage=row_linkage,
+            col_linkage=col_linkage,
+            col_cluster=col_clust,
+            row_cluster=row_clust,
+            z_score=zs,
+            cmap=color,
+            vmin=vmin, vmax=vmax,
+            xticklabels=similarity_matrix.columns,
+            yticklabels=similarity_matrix.index.values,
+            figsize=(x,y))
+        plot.ax_heatmap.set_xlabel(x_name)
+        plot.ax_heatmap.set_ylabel(y_name)
+        plot.savefig(out, bbox_inches='tight', dpi=dpi)
+    except ValueError as e:
+        print("Skipped ploting of Heatmap.")
+        print("Error: " + str(e))
+
+
+#--------------------------------------------------------------------------------------------------------#
+def run_motifclust(args):
+
+    print("entered run_motifclust")
+    print(args)
+    ###### Check input arguments ######
+    check_required(args, ["motifs1"]) #Check input arguments
+    check_files([args.motifs1, args.motifs2]) #Check if files exist
+    make_directory(args.out)
+    out_prefix = os.path.join(args.out, args.name)
+
+    ###### Create logger and write argument overview ######
+    logger = TobiasLogger("MotifClust.log")
+    logger.begin()
+    parser = add_motifclust_arguments(argparse.ArgumentParser())
+    logger.arguments_overview(parser, args)
+    #logger.output_files([])
+
+    # Check if out dir exists
+    if not os.path.exists(args.out):
+        # Create if not
+        os.makedirs(args.out)
+
+    out_prefix = os.path.join(args.out, args.name)
+
+    #---------------------------------------- Reading motifs from file(s) -----------------------------------#
+
+    logger.info("Handling input file/files")
+
+    motif_list = get_motifs(args.motifs1, args.Format)
+    m1_names = list(m.id for m in motif_list)
+
+    if args.motifs2:
+        m2  = get_motifs(args.motifs2, args.Format_2)
+        m2_names = list(m.id for m in m2)
+        motif_list = motif_list + m2
+
+    #---------------------------------------- Generating similarity matrix ----------------------------------#
+    
+    logger.info("Generating similarity matrix")
+
+    mc = MotifComparer()
+
+    # Pairwise comparison of a set of motifs compared to reference motifs
+    score_dict = mc.get_all_scores(motif_list, motif_list, match = "total", metric = "pcc", combine = "mean" )
+
+    # Generating similarity matrix
+    now = datetime.datetime.now()
+    print("[" + now.strftime("%Y-%m-%d %H:%M") + "] Generating matrix")
+    similarity_matrix = generate_similarity_matrix(score_dict)
+
+    if args.motifs2 and not args.merge :
+        # Subsetting matrix
+        sub_matrix_1, sub_matrix_2, similarity_matrix = subset_matrix(similarity_matrix, m1_names, m2_names)
+    else:
+        sub_matrix_1, sub_matrix_2 = None, None
+
+    # Safe matrix to file
+    matrix_out = out_prefix + "_matrix.txt"
+    logger.info("Saving matrix to the file " + str(matrix_out))
+    similarity_matrix.to_csv(matrix_out, sep = '\t')
+
+    #---------------------------------------- Motif stats ---------------------------------------------------#
+
+    logger.info("Making matrix statistics about dissimilar motifs and GC-content")
+    
+    dissimilar_motifs_out = out_prefix + "_dissimilar_motifs.txt"
+    full_motifs_out = out_prefix + "_stats_motifs.txt"
+    dissimilar_motifs = get_dissimilar_motifs(similarity_matrix, args.d_thresh)
+    motifs_stats = get_gc_content(motif_list)
+    write_motif_stats(motifs_stats, full_motifs_out)
+
+    # Get motif stats only for dissimilar motifs
+    stats_dissimilar_motifs = dict((k, motifs_stats[k]) for k in dissimilar_motifs)
+    write_motif_stats(stats_dissimilar_motifs, dissimilar_motifs_out)
+    
+    #---------------------------------------- Motif clustering ----------------------------------------------#
+    
+    logger.info("Clustering motifs")
+
+    row_linkage, col_linkage, row_cluster, col_cluster = clustering_motifs(similarity_matrix, args.threshold, args.method, sub_matrix_1, sub_matrix_2)
+
+    # Scaling for plots
+    y_len = len(similarity_matrix.index.values)
+    x_len = len(similarity_matrix.columns)
+
+    if args.height:
+        y = args.height
+    else:
+        y = y_len*scaling(y_len)
+    if args.width:
+        x = args.width
+    else:
+        x = x_len*scaling(x_len)
+
+    filename_1 = os.path.splitext(os.path.basename(args.motifs1))[0]
+    f_name_2 = filename_1
+
+    if args.merge or not args.motifs2:
+        if args.ncc or args.nrc:
+            if args.motifs2:
+                filename_1 = os.path.splitext(os.path.basename(args.motifs1))[0] + "_" + os.path.splitext(os.path.basename(args.motifs2))[0]
+                f_name_2 = filename_1
+            write_yaml(col_cluster, out_prefix + "_" + filename_1)
+            plot_dendrogram(similarity_matrix.columns, col_linkage, 12, args.out, args.name + "_" + filename_1, args.threshold, x, args.dpi, args.type)
+
+    if args.motifs2 and not args.merge:
+        filename_2 = os.path.splitext(os.path.basename(args.motifs2))[0]
+        f_name_2 = filename_2
+        if args.nrc: # if false skip writing yaml file and dendrogram for row clustering
+            write_yaml(row_cluster, out_prefix + "_" + filename_2)
+            plot_dendrogram(similarity_matrix.index.values, row_linkage, 12, args.out, args.name + "_" + filename_2, args.threshold, y, args.dpi, args.type)
+        if args.ncc:
+            write_yaml(col_cluster, out_prefix + "_" + filename_1)
+            plot_dendrogram(similarity_matrix.columns, col_linkage, 12, args.out, args.name + "_" + filename_1, args.threshold, y, args.dpi, args.type)
+
+    #---------------------------------------- Consensus motif -----------------------------------------------#
+
+    logger.info("Building consensus motifs")
+
+    # Image output path
+    out_cons_img = os.path.join(args.out, "consensus_motifs_img")
+    # Check if out_cons_img directory exists
+    if not os.path.exists(out_cons_img):
+        # Create if not
+        os.mkdir(out_cons_img)
+
+    # Generate output depending on set parameters
+    if args.merge or not args.motifs2: # col and row are identical
+        if args.ncc or args.nrc:
+            # Generate consensus motifs for each column cluster 
+            cons = generate_consensus_motifs(motif_list, col_cluster, score_dict)
+            # Save output
+            consesus_motif_out_wrapper(cons, out_prefix, out_cons_img, args.cons_format, args.name, args.type)
+    else: # col and row differ
+        if args.ncc:
+            # Generate consensus motifs for each column cluster 
+            col_cons = generate_consensus_motifs(motif_list, col_cluster, score_dict)
+            # Save output
+            consesus_motif_out_wrapper(col_cons, out_prefix, out_cons_img, args.cons_format, args.name, args.type, os.path.splitext(os.path.basename(args.motifs1))[0])
+        if args.nrc:
+            # Generate consensus motifs for each row cluster 
+            row_cons = generate_consensus_motifs(motif_list, row_cluster, score_dict)
+            # Save output
+            consesus_motif_out_wrapper(row_cons, out_prefix, out_cons_img, args.cons_format, args.name, args.type, os.path.splitext(os.path.basename(args.motifs2))[0])
+
+    #---------------------------------------- Plot heatmap --------------------------------------------------#
+
+    if args.no_heatmap:
+        pdf_out = out_prefix + "_heatmap." + args.type
+        logger.info("Plotting the heatmap to the file " + str(pdf_out))
+        plot_heatmap(similarity_matrix, pdf_out, x, y, col_linkage, row_linkage, args.dpi, filename_1, f_name_2, args.color, args.ncc, args.nrc, args.zscore)
+    
+    logger.end()
+
+
+#--------------------------------------------------------------------------------------------------------#
+if __name__ == "__main__":
+    
+    parser = argparse.ArgumentParser()
+    parser = add_motifclust_arguments(parser)
+    args = parser.parse_args()
+
+    if len(sys.argv[1:]) == 0:
+        parser.print_help()
+        sys.exit()
+
+    run_motifclust(args)