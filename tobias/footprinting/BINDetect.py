--- conflicted
+++ resolved
@@ -1,679 +1,674 @@
-#!/usr/bin/env python
-
-"""
-BINDetect: Detects differential binding between conditions as well as bound transcription factors from footprints and motifs
-
-@author: Mette Bentsen
-@contact: mette.bentsen (at) mpi-bn.mpg.de
-@license: MIT
-"""
-
-import os
-import sys
-import argparse
-import numpy as np
-import multiprocessing as mp
-from datetime import datetime
-import time
-from copy import deepcopy
-import logging
-import itertools
-import pandas as pd
-
-#Machine learning
-import sklearn
-from sklearn import mixture
-import scipy
-from scipy.optimize import curve_fit
-
-#Plotting
-import matplotlib.pyplot as plt
-from matplotlib.backends.backend_pdf import PdfPages
-from matplotlib.ticker import NullFormatter
-
-#Bio-specific packages
-import pyBigWig
-import pysam
-
-#Internal functions and classes
-from tobias.footprinting.BINDetect_functions import *
-from tobias.utils.utilities import *
-from tobias.utils.regions import *
-from tobias.utils.sequences import *
-from tobias.utils.motifs import *
-from tobias.utils.logger import * 
-
-#np.seterr(divide = 'ignore') 
-
-#For warnings from curve_fit
-import warnings
-from scipy.optimize import OptimizeWarning
-warnings.simplefilter("ignore", OptimizeWarning)
-
-
-#--------------------------------------------------------------------------------------------------------------#
-
-def add_bindetect_arguments(parser):
-
-	parser.formatter_class = lambda prog: argparse.RawDescriptionHelpFormatter(prog, max_help_position=35, width=90)
-	description = "BINDetect takes motifs, signals (footprints) and genome as input to estimate bound transcription factor binding sites and differential binding between conditions. "
-	description += "The underlying method is a modified motif enrichment test to see which motifs have the largest differences in signal across input conditions. "
-	description += "The output is an in-depth overview of global changes as well as the individual binding site signal-differences.\n\n"
-	description += "Usage:\nTOBIAS BINDetect --signals <bigwig1> (<bigwig2> (...)) --motifs <motifs.txt> --genome <genome.fasta> --peaks <peaks.bed>\n\n"
-	description += "Output files:\n- <outdir>/<prefix>_figures.pdf\n- <outdir>/<prefix>_results.{txt,xlsx}\n- <outdir>/<prefix>_distances.txt\n"
-	description += "- <outdir>/<TF>/<TF>_overview.{txt,xlsx} (per motif)\n- <outdir>/<TF>/beds/<TF>_all.bed (per motif)\n"
-	description += "- <outdir>/<TF>/beds/<TF>_<condition>_bound.bed (per motif-condition pair)\n- <outdir>/<TF>/beds/<TF>_<condition>_unbound.bed (per motif-condition pair)\n\n"
-	parser.description = format_help_description("BINDetect", description)
-
-	parser._action_groups.pop()	#pop -h
-	
-	required = parser.add_argument_group('Required arguments')
-	required.add_argument('--signals', metavar="<bigwig>", help="Signal per condition (.bigwig format)", nargs="*")
-	required.add_argument('--peaks', metavar="<bed>", help="Peaks.bed containing open chromatin regions across all conditions")
-	required.add_argument('--motifs', metavar="<motifs>", help="Motifs in pfm/jaspar format")
-	required.add_argument('--genome', metavar="<fasta>", help="Genome .fasta file")
-
-	optargs = parser.add_argument_group('Optional arguments')
-	optargs.add_argument('--cond_names', metavar="<name>", nargs="*", help="Names of conditions fitting to --signals (default: prefix of --signals)")
-	optargs.add_argument('--peak_header', metavar="<file>", help="File containing the header of --peaks separated by whitespace or newlines (default: peak columns are named \"_additional_<count>\")")
-	#optargs.add_argument('--naming', metavar="<type>", help="Naming convention for TFs ('id', 'name', 'name_id', 'id_name') (default: 'name_id')", choices=["id", "name", "name_id", "id_name"], default="name_id")
-	optargs.add_argument('--motif_pvalue', metavar="<float>", type=lambda x: restricted_float(x, 0, 1), help="Set p-value threshold for motif scanning (default: 1e-4)", default=0.0001)
-	optargs.add_argument('--bound_pvalue', metavar="<float>", type=lambda x: restricted_float(x, 0, 1), help="Set p-value threshold for bound/unbound split (default: 0.001)", default=0.001)
-	optargs.add_argument('--pseudo', type=float, metavar="<float>", help="Pseudocount for calculating log2fcs (default: estimated from data)", default=None)
-	optargs.add_argument('--time_series', action='store_true', help="Will only compare signals1<->signals2<->signals3 (...) in order of input, and skip all-against-all comparison.")
-
-	runargs = parser.add_argument_group("Run arguments")
-	runargs.add_argument('--outdir', metavar="<directory>", help="Output directory to place TFBS/plots in (default: bindetect_output)", default="bindetect_output")
-	optargs.add_argument('--prefix', metavar="<prefix>", help="Prefix for overview files in --outdir folder (default: bindetect)", default="bindetect")
-	runargs.add_argument('--cores', metavar="<int>", type=int, help="Number of cores to use for computation (default: 1)", default=1)
-	runargs.add_argument('--split', metavar="<int>", type=int, help="Split of multiprocessing jobs (default: 100)", default=100)
-	runargs.add_argument('--debug', help=argparse.SUPPRESS, action='store_true')
-	
-	runargs = add_logger_args(runargs)
-
-	return(parser)
-
-
-def find_nearest_idx(array, value):
-    idx = (np.abs(array - value)).argmin()
-    return idx
-
-def norm_fit(x, mean, std, scale):
-	return(scale * scipy.stats.norm.pdf(x, mean, std))
-
-
-#----------------------------------------------------------------------------------------------------------------#
-def run_bindetect(args):
-	""" Main function to run bindetect algorithm with input files and parameters given in args """
-
-	#Checking input and setting cond_names
-	check_required(args, ["signals", "motifs", "genome", "peaks"])
-	args.cond_names = [os.path.basename(os.path.splitext(bw)[0]) for bw in args.signals] if args.cond_names is None else args.cond_names
-	args.outdir = os.path.abspath(args.outdir)
-	args.naming = "name_id"
-
-	#Set output files
-	states = ["bound", "unbound"]
-	outfiles = [os.path.abspath(os.path.join(args.outdir, "*", "beds", "*_{0}_{1}.bed".format(condition, state))) for (condition, state) in itertools.product(args.cond_names, states)]
-	outfiles.append(os.path.abspath(os.path.join(args.outdir, "*", "beds", "*_all.bed")))
-	outfiles.append(os.path.abspath(os.path.join(args.outdir, "*", "plots", "*_log2fcs.pdf")))
-	outfiles.append(os.path.abspath(os.path.join(args.outdir, "*", "*_overview.txt")))
-	outfiles.append(os.path.abspath(os.path.join(args.outdir, "*", "*_overview.xlsx")))
-
-	outfiles.append(os.path.abspath(os.path.join(args.outdir, args.prefix + "_distances.txt")))
-	outfiles.append(os.path.abspath(os.path.join(args.outdir, args.prefix + "_results.txt")))
-	outfiles.append(os.path.abspath(os.path.join(args.outdir, args.prefix + "_results.xlsx")))
-	outfiles.append(os.path.abspath(os.path.join(args.outdir, args.prefix + "_figures.pdf")))
-
-
-	#-------------------------------------------------------------------------------------------------------------#
-	#-------------------------------------------- Setup logger and pool ------------------------------------------#
-	#-------------------------------------------------------------------------------------------------------------#
-
-	logger = TobiasLogger("BINDetect", args.verbosity)
-	logger.begin()
-
-	parser = add_bindetect_arguments(argparse.ArgumentParser())
-	logger.arguments_overview(parser, args)
-	logger.output_files(outfiles)
-
-	# Setup pool
-	writer_cores = max(1, int(args.cores*0.1))
-	worker_cores = max(1, args.cores - writer_cores)
-	logger.debug("Worker cores: {0}".format(worker_cores))
-	logger.debug("Writer cores: {0}".format(writer_cores))
-
-	pool = mp.Pool(processes=worker_cores)
-	writer_pool = mp.Pool(processes=writer_cores)
-
-	#-------------------------------------------------------------------------------------------------------------#
-	#-------------------------- Pre-processing data: Reading motifs, sequences, peaks ----------------------------#
-	#-------------------------------------------------------------------------------------------------------------#
-
-	logger.info("----- Processing input data -----")
-
-	#Check opening/writing of files
-	logger.info("Checking reading/writing of files")
-	check_files([args.signals, args.motifs, args.genome, args.peaks], action="r")
-	check_files(outfiles[-3:], action="w")
-	make_directory(args.outdir)
-
-	#Comparisons between conditions
-	no_conditions = len(args.signals)
-	if args.time_series:
-		comparisons = list(zip(args.cond_names[:-1], args.cond_names[1:]))
-		args.comparisons = comparisons
-	else:
-		comparisons = list(itertools.combinations(args.cond_names, 2))	#all-against-all
-		args.comparisons = comparisons
-
-	#Open figure pdf and write overview
-	fig_out = os.path.abspath(os.path.join(args.outdir, args.prefix + "_figures.pdf"))
-	figure_pdf = PdfPages(fig_out, keep_empty=True)
-
-	plt.figure()
-	plt.axis('off')
-	plt.text(0.5,0.8, "BINDETECT FIGURES", ha="center", va="center", fontsize=20)
-
-	#output and order
-	titles = []
-	if args.debug:
-		for cond in args.cond_names:
-			titles.append("Score distribution of {0} scores".format(cond))
-
-		for (cond1, cond2) in comparisons:
-			titles.append("Background log2FCs ({0} / {1})".format(cond1, cond2))	
-
-	for (cond1, cond2) in comparisons:
-		titles.append("BINDetect plot ({0} / {1})".format(cond1, cond2))
-
-	plt.text(0.1, 0.6, "\n".join(["Page {0}) {1}".format(i+2, titles[i]) for i in range(len(titles))]) + "\n\n", va="top")
-	figure_pdf.savefig(bbox_inches='tight')
-	plt.close()
-
-
-	################# Peaks / GC in peaks ################
-	#Read peak and peak_header
-	peaks = RegionList().from_bed(args.peaks)
-	logger.info("- Found {0} regions in input peaks".format(len(peaks)))
-	peaks = peaks.merge()	#merge overlapping peaks
-	logger.info("- Merged to {0} regions".format(len(peaks)))
-
-	if len(peaks) == 0:
-		logger.error("Input --peaks file is empty!")
-		sys.exit()
-		
-	peak_chroms = peaks.get_chroms()
-	peak_columns = len(peaks[0]) #number of columns
-
-	#Header
-	if args.peak_header != None:
-		content = open(args.peak_header, "r").read()
-		args.peak_header_list = content.split()
-		logger.debug("Peak header: {0}".format(args.peak_header_list))
-
-		#Check whether peak header fits with number of peak columns
-		if len(args.peak_header_list) != peak_columns:
-			logger.error("Length of --peak_header ({0}) does not fit number of columns in --peaks ({1}).".format(len(args.peak_header_list), peak_columns))
-			sys.exit()
-
-	else:
-		args.peak_header_list = None
-	
-	##### GC content for motif scanning ######
-	fasta_obj = pysam.FastaFile(args.genome)
-	fasta_chroms = fasta_obj.references
-
-	if not set(peak_chroms).issubset(fasta_chroms):
-<<<<<<< HEAD
-		logger.error("Chromosome(s) found in peaks ({0}) are not found in input FASTA file ({1})".format(peak_chroms, fasta_chroms))
-		sys.exit()
-=======
-		logger.warning("Chromosome(s) found in peaks ({0}) are not found in input FASTA file ({1}). These peaks are skipped.".format(peak_chroms, fasta_chroms))
-		peaks.keep_chroms(fasta_chroms)	#peaks are changed in place
-	
-	#Make chunks of regions for multiprocessing
-	peak_chunks = peaks.chunks(args.split)
->>>>>>> 8948f5ea
-
-	logger.info("Estimating GC content from peak sequences") 
-	gc_content_pool = pool.starmap(get_gc_content, itertools.product(peak_chunks, [args.genome])) 
-	gc_content = np.mean(gc_content_pool)	#fraction
-	args.gc = gc_content
-	bg = np.array([(1-args.gc)/2.0, args.gc/2.0, args.gc/2.0, (1-args.gc)/2.0])
-	logger.info("- GC content estimated at {0:.2f}%".format(gc_content*100))
-
-
-	################ Get motifs ################
-
-	logger.info("Reading motifs from file") 
-
-	motif_content = open(args.motifs).read()
-	converted_content = convert_motif(motif_content, "pfm")
-	motif_list = pfm_to_motifs(converted_content) 			#List of OneMotif objects
-	
-	#motif_list = [motif.set_prefix(args.naming) for motif in motif_list]
-	#motif_prefix_list = [motif.prefix for motif in motif_list]
-	no_pfms = len(motif_list)
-
-	logger.info("- Found {0} motifs in file".format(no_pfms))
-	logger.debug("Getting motifs ready")
-	motif_list.bg = bg
-
-	logger.debug("Getting reverse motifs")
-	motif_list.extend([motif.get_reverse() for motif in motif_list])
-	logger.spam(motif_list)
-
-	#Set prefixes
-	for motif in motif_list:	#now with reverse motifs as well
-		motif.set_prefix(args.naming)
-		motif.bg = bg
-
-		logger.spam("Getting pssm for motif {0}".format(motif.name))
-		motif.get_pssm()
-	
-	motif_names = list(set([motif.prefix for motif in motif_list]))
-
-	#Get threshold for motifs
-	logger.debug("Getting match threshold per motif")
-	outlist = pool.starmap(OneMotif.get_threshold, itertools.product(motif_list, [args.motif_pvalue])) 
-	motif_list = MotifList(outlist)	
-	for motif in motif_list:
-		logger.debug("Motif {0}: threshold {1}".format(motif.name, motif.threshold))
-
-	logger.info("Creating folder structure for each TF")
-	for TF in motif_names:
-		logger.spam("Creating directories for {0}".format(TF))
-		make_directory(os.path.join(args.outdir, TF))
-		make_directory(os.path.join(args.outdir, TF, "beds"))
-		make_directory(os.path.join(args.outdir, TF, "plots"))
-
-
-	#-------------------------------------------------------------------------------------------------------------#
-	#--------------------- Motif scanning: Find binding sites and match to footprint scores ----------------------#
-	#-------------------------------------------------------------------------------------------------------------#
-
-	logger.comment("")
-	
-	logger.start_logger_queue()		#start process for listening and handling through the main logger queue
-	args.log_q = logger.queue 		#queue for multiprocessing logging
-	
-	manager = mp.Manager()
-	logger.info("Scanning for motifs and matching to signals...")
-
-	#Create writer queues for bed-file output
-	logger.debug("Setting up writer queues")
-	qs_list = []
-	writer_qs = {}
-
-	#create_writer_queue(key2file, writer_cores)
-	manager = mp.Manager()
-	TF_names_chunks = [motif_names[i::writer_cores] for i in range(writer_cores)]
-	for TF_names_sub in TF_names_chunks:
-		logger.debug("Creating writer queue for {0}".format(TF_names_sub))
-		files = [os.path.join(args.outdir, TF, "beds", TF + ".tmp") for TF in TF_names_sub]
-
-		q = manager.Queue()
-		qs_list.append(q)
-
-		writer_pool.apply_async(file_writer, args=(q, dict(zip(TF_names_sub,files)), args))	 #, callback = lambda x: finished.append(x) print("Writing time: {0}".format(x)))
-		for TF in TF_names_sub:
-			writer_qs[TF] = q
-	writer_pool.close() #no more jobs applied to writer_pool
-
-	#todo: use run_parallel
-	#Start working on data
-	if worker_cores == 1:
-		logger.debug("Running with cores = 1")
-		results = []
-		for chunk in peak_chunks:
-			results.append(scan_and_score(chunk, motif_list, args, args.log_q, writer_qs))
-		
-	else: 
-		logger.debug("Sending jobs to worker pool")
-
-		task_list = [pool.apply_async(scan_and_score, (chunk, motif_list, args, args.log_q, writer_qs, )) for chunk in peak_chunks]
-		monitor_progress(task_list, logger)
-		results = [task.get() for task in task_list]
-	
-	logger.info("Done scanning for TFBS across regions!")
-	logger.stop_logger_queue()	#stop the listening process (wait until all was written)
-	
-	#--------------------------------------#
-	logger.info("Waiting for bedfiles to write")
-
-	#Stop all queues for writing
-	logger.debug("Stop all queues by inserting None")
-	for q in qs_list:
-		q.put((None, None))
-
-	logger.debug("Joining bed_writer queues")
-	for i, q in enumerate(qs_list):
-		logger.debug("- Queue {0} (size {1})".format(i, q.qsize()))
-			
-	#Waits until all queues are closed
-	writer_pool.join() 
-
-	#-------------------------------------------------------------------------------------------------------------#
-	#---------------------------- Process information on background scores and overlaps --------------------------#
-	#-------------------------------------------------------------------------------------------------------------#
-
-	logger.info("Merging results from subsets")
-	background = merge_dicts([result[0] for result in results])
-	TF_overlaps = merge_dicts([result[1] for result in results])
-	results = None
-
-	for bigwig in args.cond_names:
-		background["signal"][bigwig] = np.array(background["signal"][bigwig])
-
-
-	###### Estimate score distribution to define bound/unbound threshold per condition ######
-	logger.comment("")
-	logger.info("Estimating score distributions per condition")
-	args.thresholds = {}
-	pseudos = []
-	figures = []	#save figures before saving to file to unify x-ranges
-	gmms = {}
-	all_log_params = {}
-
-	for bigwig in args.cond_names:
-
-		#Prepare scores (remove 0's etc.)
-		bg_values = np.copy(background["signal"][bigwig])
-		logger.debug("{0} scores for bigwig {1}".format(len(bg_values), bigwig))
-
-		bg_values = bg_values[np.logical_not(np.isclose(bg_values, 0.0))]	#only non-zero counts
-		x_max = np.percentile(bg_values, [99]) 
-		bg_values = bg_values[bg_values < x_max]
-		
-		#Fit mixture of normals
-		lowest_bic = np.inf
-		for n_components in [2]:	#2 components
-			gmm = sklearn.mixture.GaussianMixture(n_components=n_components, random_state=1)
-			gmm.fit(np.log(bg_values).reshape(-1, 1))
-			
-			bic = gmm.bic(np.log(bg_values).reshape(-1,1))
-			logger.debug("n_compontents: {0} | bic: {1}".format(n_components, bic))
-			if bic < lowest_bic:
-				lowest_bic = bic
-				best_gmm = gmm
-		gmm = best_gmm
-		gmms[bigwig] = best_gmm
-
-		#Extract most-right gaussian 
-		means = gmm.means_.flatten()
-		sds = np.sqrt(gmm.covariances_).flatten()	
-		chosen_i = np.argmax(means) 	#Mixture with largest mean
-		log_params = scipy.stats.lognorm.fit(bg_values[bg_values < x_max], f0=sds[chosen_i], fscale=np.exp(means[chosen_i]))
-		all_log_params[bigwig] = log_params
-
-		#Plot mixture
-		#if args.debug:
-		#	plt.hist(np.log(bg_values), bins='auto', density=True)
-		#	xlim = plt.xlim()
-		#	x = np.linspace(xlim[0], xlim[1], 1000)
-		#	for i in range(2):
-		#		pdf = scipy.stats.norm.pdf(x, means[i], sds[i])
-		#		plt.plot(x, pdf)
-		#	
-		#	logprob = gmm.score_samples(x.reshape(-1, 1))
-		#	df = np.exp(logprob)
-		#	plt.plot(x, df)
-		#	plt.show()
-
-		#Mode of distribution
-		mode = scipy.optimize.fmin(lambda x: -scipy.stats.lognorm.pdf(x, *log_params), 0, disp=False)[0]
-		logger.debug("- Mode for condition {0} estimated at: {1}".format(bigwig, mode))
-		pseudo = mode / 2.0		#pseudo is half the mode
-		pseudos.append(pseudo)
-		
-		# Estimate theoretical normal for threshold
-		leftside_x = np.linspace(scipy.stats.lognorm(*log_params).ppf([0.01]), mode, 100)
-		leftside_pdf = scipy.stats.lognorm.pdf(leftside_x, *log_params)
-
-		#Flip over
-		mirrored_x = np.concatenate([leftside_x, np.max(leftside_x) + leftside_x]).flatten()
-		mirrored_pdf = np.concatenate([leftside_pdf, leftside_pdf[::-1]]).flatten()
-		popt, cov = curve_fit(lambda x, std, sc: sc * scipy.stats.norm.pdf(x, mode, std), mirrored_x, mirrored_pdf)
-		norm_params = (mode, popt[0])
-		logger.debug("Theoretical normal parameters: {0}".format(norm_params))
-
-		#Set threshold for bound/unbound
-		threshold = round(scipy.stats.norm.ppf(1-args.bound_pvalue, *norm_params), 5)
-		args.thresholds[bigwig] = threshold
-		logger.stats("- Threshold for condition {0} estimated at: {1}".format(bigwig, threshold))
-
-		#Plot fit
-		fig, ax = plt.subplots(1, 1)
-		ax.hist(bg_values[bg_values < x_max], bins='auto', density=True, label="Observed score distribution")
-
-		xvals = np.linspace(0, x_max, 1000)
-		log_probas = scipy.stats.lognorm.pdf(xvals, *log_params)
-		ax.plot(xvals, log_probas, label="Log-normal fit", color="orange")
-
-		#Theoretical normal
-		norm_probas = scipy.stats.norm.pdf(xvals, *norm_params)
-		ax.plot(xvals, norm_probas * (np.max(log_probas) / np.max(norm_probas)), color="grey", linestyle="--", label="Theoretical normal")
-
-		ax.axvline(threshold, color="black", label="Bound/unbound threshold")
-		ymax = plt.ylim()[1]
-		ax.text(threshold, ymax, "\n {0:.3f}".format(threshold), va="top")
-		
-		#Decorate plot
-		plt.title("Score distribution of \"{0}\" scores".format(bigwig))
-		plt.xlabel("Bigwig score")
-		plt.ylabel("Density")
-		plt.legend(fontsize=8)
-		plt.xlim((0,x_max))
-
-		figures.append((ax, fig))
-
-	#Only plot if args.debug is True
-	if args.debug:
-		#Set x-max of all plots equal
-		xlim = np.min([ax.get_xlim()[1] for ax, fig in figures])
-		for (ax, fig) in figures:
-			ax.set_xlim(0,xlim)
-			figure_pdf.savefig(fig)
-			plt.close(fig)
-
-	#Estimate pseudocount
-	if args.pseudo == None:
-		args.pseudo = np.mean(pseudo)
-		logger.debug("Pseudocount estimated at: {0}".format(round(args.pseudo, 5)))
-
-	
-	############ Foldchanges between conditions ################
-	logger.comment("")
-	log2fc_params = {}
-	if len(args.signals) > 1:
-		logger.info("Calculating log2 fold changes between conditions")
-
-		for (bigwig1, bigwig2) in comparisons:	#cond1, cond2
-			logger.info("- {0} / {1}".format(bigwig1, bigwig2))
-
-			#Estimate background log2fc 
-			scores1 = np.copy(background["signal"][bigwig1])
-			scores2 = np.copy(background["signal"][bigwig2])
-			
-			included = np.logical_or(scores1 > 0, scores2 > 0)
-			scores1 = scores1[included]
-			scores2 = scores2[included]
-
-			#Calculate background log2fc normal disitribution
-			log2fcs = np.log2(np.true_divide(scores1 + args.pseudo, scores2 + args.pseudo))
-			
-			lower, upper = np.percentile(log2fcs, [1,99])
-			log2fcs_fit = log2fcs[np.logical_and(log2fcs >= lower, log2fcs <= upper)]
-			
-			norm_params = scipy.stats.norm.fit(log2fcs_fit)
-
-			logger.debug("({0} / {1}) Background log2fc normal distribution: {2}".format(bigwig1, bigwig2, norm_params))
-			log2fc_params[(bigwig1, bigwig2)] = norm_params
-
-			#Plot background log2fc to figures
-			fig, ax = plt.subplots(1, 1)
-			plt.hist(log2fcs, density=True, bins='auto', label="Background log2fc ({0} / {1})".format(bigwig1, bigwig2))
-
-			xvals = np.linspace(plt.xlim()[0], plt.xlim()[1], 100)
-			pdf = scipy.stats.norm.pdf(xvals, *log2fc_params[(bigwig1, bigwig2)])
-			plt.plot(xvals, pdf, label="Normal distribution fit")
-			plt.title("Background log2FCs ({0} / {1})".format(cond1, cond2))
-
-			plt.xlabel("Log2 fold change")
-			plt.ylabel("Density")
-			if args.debug:
-				figure_pdf.savefig(fig, bbox_inches='tight')
-			plt.close()			
-			
-	background = None	 #free up space 
-
-	#-------------------------------------------------------------------------------------------------------------#
-	#----------------------------- Read total sites per TF to estimate bound/unbound -----------------------------#
-	#-------------------------------------------------------------------------------------------------------------#
-
-	logger.comment("")
-	logger.info("Processing scanned TFBS individually")
-	
-	#Getting bindetect table ready
-	info_columns = ["total_tfbs"]
-	info_columns.extend(["{0}_{1}".format(cond, metric) for (cond, metric) in itertools.product(args.cond_names, ["threshold", "bound"])])
-	info_columns.extend(["{0}_{1}_{2}".format(comparison[0], comparison[1], metric) for (comparison, metric) in itertools.product(comparisons, ["change", "pvalue"])])
-
-	cols = len(info_columns)
-	rows = len(motif_names)
-	info_table = pd.DataFrame(np.zeros((rows, cols)), columns=info_columns, index=motif_names)
-	
-	#Starting calculations
-	results = []
-	if args.cores == 1:
-		for name in motif_names:
-			logger.info("- {0}".format(name))
-			results.append(process_tfbs(name, args, log2fc_params))
-	else:
-		task_list = [pool.apply_async(process_tfbs, (name, args, log2fc_params)) for name in motif_names]
-		monitor_progress(task_list, logger) 	#will not exit before all jobs are done
-		results = [task.get() for task in task_list]
-
-	logger.info("Concatenating results from subsets")
-	info_table = pd.concat(results)	 	#pandas tables
-
-	pool.terminate()
-	pool.join()
-	
-	#-------------------------------------------------------------------------------------------------------------#	
-	#------------------------------------------------ Cluster TFBS -----------------------------------------------#	
-	#-------------------------------------------------------------------------------------------------------------#	
-	
-	clustering = RegionCluster(TF_overlaps)
-	clustering.cluster()
-
-	#Convert full ids to alt ids
-	convert = {motif.prefix:motif.name for motif in motif_list}
-	for cluster in clustering.clusters:
-		for name in convert:
-			clustering.clusters[cluster]["cluster_name"] = clustering.clusters[cluster]["cluster_name"].replace(name, convert[name])
-
-	#Write out distance matrix
-	matrix_out = os.path.join(args.outdir, args.prefix + "_distances.txt")
-	clustering.write_distance_mat(matrix_out)
-
-	#-------------------------------------------------------------------------------------------------------------#	
-	#----------------------------------------- Write all_bindetect file ------------------------------------------#
-	#-------------------------------------------------------------------------------------------------------------#
-
-	logger.comment("")
-	logger.info("Writing all_bindetect files")
-	
-	#Add columns of name / motif_id / prefix
-	names = []
-	ids = []
-	for prefix in info_table.index:
-		motif = [motif for motif in motif_list if motif.prefix == prefix]
-		names.append(motif[0].name)
-		ids.append(motif[0].id)
-
-	info_table.insert(0, "name", names)
-	info_table.insert(1, "motif_id", ids)
-	info_table.insert(2, "output_prefix", info_table.index)
-
-	#Condition specific
-	info_table["total_tfbs"] = info_table["total_tfbs"].map(int)
-	for condition in args.cond_names:
-		info_table[condition + "_bound"] = info_table[condition + "_bound"].map(int)
-	
-	#Add cluster to info_table
-	cluster_names = []
-	for name in info_table.index:
-		for cluster in clustering.clusters:
-			if name in clustering.clusters[cluster]["member_names"]:
-				cluster_names.append(clustering.clusters[cluster]["cluster_name"])
-	info_table.insert(3, "cluster", cluster_names)
-	
-	#### Write excel ###
-	bindetect_excel = os.path.join(args.outdir, args.prefix + "_results.xlsx")
-	writer = pd.ExcelWriter(bindetect_excel, engine='xlsxwriter')
-	info_table.to_excel(writer, index=False)
-		
-	worksheet = writer.sheets['Sheet1']
-	no_rows, no_cols = info_table.shape
-	worksheet.autofilter(0,0,no_rows,no_cols)
-	writer.save()
-
-	#Format comparisons
-	for (cond1, cond2) in comparisons:
-		base = cond1 + "_" + cond2
-		info_table[base + "_change"] = info_table[base + "_change"].round(5)
-		info_table[base + "_pvalue"] = info_table[base + "_pvalue"].map("{:.5E}".format)
-	
-	#Write bindetect results tables
-	#info_table.insert(0, "TF_name", info_table.index)	 #Set index as first column
-	bindetect_out = os.path.join(args.outdir, args.prefix + "_results.txt")
-	info_table.to_csv(bindetect_out, sep="\t", index=False, header=True, na_rep="NA")
-
-
-	#-------------------------------------------------------------------------------------------------------------#	
-	#------------------------------------------- Make BINDetect plot ---------------------------------------------#	
-	#-------------------------------------------------------------------------------------------------------------#	
-
-	if no_conditions > 1:
-		logger.info("Creating BINDetect plot(s)")
-
-		#Plotting bindetect per comparison
-		for (cond1, cond2) in comparisons:
-
-			logger.info("- {0} / {1}".format(cond1, cond2))
-			base = cond1 + "_" + cond2
-
-			#Make copy of motifs and fill in with metadata
-			comparison_motifs = copy.deepcopy(motif_list)
-			for motif in comparison_motifs:
-				name = motif.prefix
-				motif.change = float(info_table.at[name, base + "_change"])
-				motif.pvalue = float(info_table.at[name, base + "_pvalue"])
-
-			#Bindetect plot
-			fig = plot_bindetect(comparison_motifs, clustering, [cond1, cond2], args)
-			figure_pdf.savefig(fig, bbox_inches='tight')
-
-
-	#-------------------------------------------------------------------------------------------------------------#
-	#-------------------------------------------------- Wrap up---------------------------------------------------#
-	#-------------------------------------------------------------------------------------------------------------#
-	
-	figure_pdf.close()
-	logger.end()
-
-
-#--------------------------------------------------------------------------------------------------------#
-if __name__ == '__main__':
-
-	parser = argparse.ArgumentParser()
-	parser = add_bindetect_arguments(parser)
-	args = parser.parse_args()
-
-	if len(sys.argv[1:]) == 0:
-		parser.print_help()
-		sys.exit()
-
-	run_bindetect(args)
+#!/usr/bin/env python
+
+"""
+BINDetect: Detects differential binding between conditions as well as bound transcription factors from footprints and motifs
+
+@author: Mette Bentsen
+@contact: mette.bentsen (at) mpi-bn.mpg.de
+@license: MIT
+"""
+
+import os
+import sys
+import argparse
+import numpy as np
+import multiprocessing as mp
+from datetime import datetime
+import time
+from copy import deepcopy
+import logging
+import itertools
+import pandas as pd
+
+#Machine learning
+import sklearn
+from sklearn import mixture
+import scipy
+from scipy.optimize import curve_fit
+
+#Plotting
+import matplotlib.pyplot as plt
+from matplotlib.backends.backend_pdf import PdfPages
+from matplotlib.ticker import NullFormatter
+
+#Bio-specific packages
+import pyBigWig
+import pysam
+
+#Internal functions and classes
+from tobias.footprinting.BINDetect_functions import *
+from tobias.utils.utilities import *
+from tobias.utils.regions import *
+from tobias.utils.sequences import *
+from tobias.utils.motifs import *
+from tobias.utils.logger import * 
+
+#np.seterr(divide = 'ignore') 
+
+#For warnings from curve_fit
+import warnings
+from scipy.optimize import OptimizeWarning
+warnings.simplefilter("ignore", OptimizeWarning)
+
+
+#--------------------------------------------------------------------------------------------------------------#
+
+def add_bindetect_arguments(parser):
+
+	parser.formatter_class = lambda prog: argparse.RawDescriptionHelpFormatter(prog, max_help_position=35, width=90)
+	description = "BINDetect takes motifs, signals (footprints) and genome as input to estimate bound transcription factor binding sites and differential binding between conditions. "
+	description += "The underlying method is a modified motif enrichment test to see which motifs have the largest differences in signal across input conditions. "
+	description += "The output is an in-depth overview of global changes as well as the individual binding site signal-differences.\n\n"
+	description += "Usage:\nTOBIAS BINDetect --signals <bigwig1> (<bigwig2> (...)) --motifs <motifs.txt> --genome <genome.fasta> --peaks <peaks.bed>\n\n"
+	description += "Output files:\n- <outdir>/<prefix>_figures.pdf\n- <outdir>/<prefix>_results.{txt,xlsx}\n- <outdir>/<prefix>_distances.txt\n"
+	description += "- <outdir>/<TF>/<TF>_overview.{txt,xlsx} (per motif)\n- <outdir>/<TF>/beds/<TF>_all.bed (per motif)\n"
+	description += "- <outdir>/<TF>/beds/<TF>_<condition>_bound.bed (per motif-condition pair)\n- <outdir>/<TF>/beds/<TF>_<condition>_unbound.bed (per motif-condition pair)\n\n"
+	parser.description = format_help_description("BINDetect", description)
+
+	parser._action_groups.pop()	#pop -h
+	
+	required = parser.add_argument_group('Required arguments')
+	required.add_argument('--signals', metavar="<bigwig>", help="Signal per condition (.bigwig format)", nargs="*")
+	required.add_argument('--peaks', metavar="<bed>", help="Peaks.bed containing open chromatin regions across all conditions")
+	required.add_argument('--motifs', metavar="<motifs>", help="Motifs in pfm/jaspar format")
+	required.add_argument('--genome', metavar="<fasta>", help="Genome .fasta file")
+
+	optargs = parser.add_argument_group('Optional arguments')
+	optargs.add_argument('--cond_names', metavar="<name>", nargs="*", help="Names of conditions fitting to --signals (default: prefix of --signals)")
+	optargs.add_argument('--peak_header', metavar="<file>", help="File containing the header of --peaks separated by whitespace or newlines (default: peak columns are named \"_additional_<count>\")")
+	#optargs.add_argument('--naming', metavar="<type>", help="Naming convention for TFs ('id', 'name', 'name_id', 'id_name') (default: 'name_id')", choices=["id", "name", "name_id", "id_name"], default="name_id")
+	optargs.add_argument('--motif_pvalue', metavar="<float>", type=lambda x: restricted_float(x, 0, 1), help="Set p-value threshold for motif scanning (default: 1e-4)", default=0.0001)
+	optargs.add_argument('--bound_pvalue', metavar="<float>", type=lambda x: restricted_float(x, 0, 1), help="Set p-value threshold for bound/unbound split (default: 0.001)", default=0.001)
+	optargs.add_argument('--pseudo', type=float, metavar="<float>", help="Pseudocount for calculating log2fcs (default: estimated from data)", default=None)
+	optargs.add_argument('--time_series', action='store_true', help="Will only compare signals1<->signals2<->signals3 (...) in order of input, and skip all-against-all comparison.")
+
+	runargs = parser.add_argument_group("Run arguments")
+	runargs.add_argument('--outdir', metavar="<directory>", help="Output directory to place TFBS/plots in (default: bindetect_output)", default="bindetect_output")
+	optargs.add_argument('--prefix', metavar="<prefix>", help="Prefix for overview files in --outdir folder (default: bindetect)", default="bindetect")
+	runargs.add_argument('--cores', metavar="<int>", type=int, help="Number of cores to use for computation (default: 1)", default=1)
+	runargs.add_argument('--split', metavar="<int>", type=int, help="Split of multiprocessing jobs (default: 100)", default=100)
+	runargs.add_argument('--debug', help=argparse.SUPPRESS, action='store_true')
+	
+	runargs = add_logger_args(runargs)
+
+	return(parser)
+
+
+def find_nearest_idx(array, value):
+    idx = (np.abs(array - value)).argmin()
+    return idx
+
+def norm_fit(x, mean, std, scale):
+	return(scale * scipy.stats.norm.pdf(x, mean, std))
+
+
+#----------------------------------------------------------------------------------------------------------------#
+def run_bindetect(args):
+	""" Main function to run bindetect algorithm with input files and parameters given in args """
+
+	#Checking input and setting cond_names
+	check_required(args, ["signals", "motifs", "genome", "peaks"])
+	args.cond_names = [os.path.basename(os.path.splitext(bw)[0]) for bw in args.signals] if args.cond_names is None else args.cond_names
+	args.outdir = os.path.abspath(args.outdir)
+	args.naming = "name_id"
+
+	#Set output files
+	states = ["bound", "unbound"]
+	outfiles = [os.path.abspath(os.path.join(args.outdir, "*", "beds", "*_{0}_{1}.bed".format(condition, state))) for (condition, state) in itertools.product(args.cond_names, states)]
+	outfiles.append(os.path.abspath(os.path.join(args.outdir, "*", "beds", "*_all.bed")))
+	outfiles.append(os.path.abspath(os.path.join(args.outdir, "*", "plots", "*_log2fcs.pdf")))
+	outfiles.append(os.path.abspath(os.path.join(args.outdir, "*", "*_overview.txt")))
+	outfiles.append(os.path.abspath(os.path.join(args.outdir, "*", "*_overview.xlsx")))
+
+	outfiles.append(os.path.abspath(os.path.join(args.outdir, args.prefix + "_distances.txt")))
+	outfiles.append(os.path.abspath(os.path.join(args.outdir, args.prefix + "_results.txt")))
+	outfiles.append(os.path.abspath(os.path.join(args.outdir, args.prefix + "_results.xlsx")))
+	outfiles.append(os.path.abspath(os.path.join(args.outdir, args.prefix + "_figures.pdf")))
+
+
+	#-------------------------------------------------------------------------------------------------------------#
+	#-------------------------------------------- Setup logger and pool ------------------------------------------#
+	#-------------------------------------------------------------------------------------------------------------#
+
+	logger = TobiasLogger("BINDetect", args.verbosity)
+	logger.begin()
+
+	parser = add_bindetect_arguments(argparse.ArgumentParser())
+	logger.arguments_overview(parser, args)
+	logger.output_files(outfiles)
+
+	# Setup pool
+	writer_cores = max(1, int(args.cores*0.1))
+	worker_cores = max(1, args.cores - writer_cores)
+	logger.debug("Worker cores: {0}".format(worker_cores))
+	logger.debug("Writer cores: {0}".format(writer_cores))
+
+	pool = mp.Pool(processes=worker_cores)
+	writer_pool = mp.Pool(processes=writer_cores)
+
+	#-------------------------------------------------------------------------------------------------------------#
+	#-------------------------- Pre-processing data: Reading motifs, sequences, peaks ----------------------------#
+	#-------------------------------------------------------------------------------------------------------------#
+
+	logger.info("----- Processing input data -----")
+
+	#Check opening/writing of files
+	logger.info("Checking reading/writing of files")
+	check_files([args.signals, args.motifs, args.genome, args.peaks], action="r")
+	check_files(outfiles[-3:], action="w")
+	make_directory(args.outdir)
+
+	#Comparisons between conditions
+	no_conditions = len(args.signals)
+	if args.time_series:
+		comparisons = list(zip(args.cond_names[:-1], args.cond_names[1:]))
+		args.comparisons = comparisons
+	else:
+		comparisons = list(itertools.combinations(args.cond_names, 2))	#all-against-all
+		args.comparisons = comparisons
+
+	#Open figure pdf and write overview
+	fig_out = os.path.abspath(os.path.join(args.outdir, args.prefix + "_figures.pdf"))
+	figure_pdf = PdfPages(fig_out, keep_empty=True)
+
+	plt.figure()
+	plt.axis('off')
+	plt.text(0.5,0.8, "BINDETECT FIGURES", ha="center", va="center", fontsize=20)
+
+	#output and order
+	titles = []
+	if args.debug:
+		for cond in args.cond_names:
+			titles.append("Score distribution of {0} scores".format(cond))
+
+		for (cond1, cond2) in comparisons:
+			titles.append("Background log2FCs ({0} / {1})".format(cond1, cond2))	
+
+	for (cond1, cond2) in comparisons:
+		titles.append("BINDetect plot ({0} / {1})".format(cond1, cond2))
+
+	plt.text(0.1, 0.6, "\n".join(["Page {0}) {1}".format(i+2, titles[i]) for i in range(len(titles))]) + "\n\n", va="top")
+	figure_pdf.savefig(bbox_inches='tight')
+	plt.close()
+
+
+	################# Peaks / GC in peaks ################
+	#Read peak and peak_header
+	peaks = RegionList().from_bed(args.peaks)
+	logger.info("- Found {0} regions in input peaks".format(len(peaks)))
+	peaks = peaks.merge()	#merge overlapping peaks
+	logger.info("- Merged to {0} regions".format(len(peaks)))
+
+	if len(peaks) == 0:
+		logger.error("Input --peaks file is empty!")
+		sys.exit()
+		
+	peak_chroms = peaks.get_chroms()
+	peak_columns = len(peaks[0]) #number of columns
+
+	#Header
+	if args.peak_header != None:
+		content = open(args.peak_header, "r").read()
+		args.peak_header_list = content.split()
+		logger.debug("Peak header: {0}".format(args.peak_header_list))
+
+		#Check whether peak header fits with number of peak columns
+		if len(args.peak_header_list) != peak_columns:
+			logger.error("Length of --peak_header ({0}) does not fit number of columns in --peaks ({1}).".format(len(args.peak_header_list), peak_columns))
+			sys.exit()
+
+	else:
+		args.peak_header_list = None
+	
+	##### GC content for motif scanning ######
+	fasta_obj = pysam.FastaFile(args.genome)
+	fasta_chroms = fasta_obj.references
+
+	if not set(peak_chroms).issubset(fasta_chroms):
+		logger.warning("Chromosome(s) found in peaks ({0}) are not found in input FASTA file ({1}). These peaks are skipped.".format(peak_chroms, fasta_chroms))
+		peaks.keep_chroms(fasta_chroms)	#peaks are changed in place
+	
+	#Make chunks of regions for multiprocessing
+	peak_chunks = peaks.chunks(args.split)
+
+	logger.info("Estimating GC content from peak sequences") 
+	gc_content_pool = pool.starmap(get_gc_content, itertools.product(peak_chunks, [args.genome])) 
+	gc_content = np.mean(gc_content_pool)	#fraction
+	args.gc = gc_content
+	bg = np.array([(1-args.gc)/2.0, args.gc/2.0, args.gc/2.0, (1-args.gc)/2.0])
+	logger.info("- GC content estimated at {0:.2f}%".format(gc_content*100))
+
+
+	################ Get motifs ################
+
+	logger.info("Reading motifs from file") 
+
+	motif_content = open(args.motifs).read()
+	converted_content = convert_motif(motif_content, "pfm")
+	motif_list = pfm_to_motifs(converted_content) 			#List of OneMotif objects
+	
+	#motif_list = [motif.set_prefix(args.naming) for motif in motif_list]
+	#motif_prefix_list = [motif.prefix for motif in motif_list]
+	no_pfms = len(motif_list)
+
+	logger.info("- Found {0} motifs in file".format(no_pfms))
+	logger.debug("Getting motifs ready")
+	motif_list.bg = bg
+
+	logger.debug("Getting reverse motifs")
+	motif_list.extend([motif.get_reverse() for motif in motif_list])
+	logger.spam(motif_list)
+
+	#Set prefixes
+	for motif in motif_list:	#now with reverse motifs as well
+		motif.set_prefix(args.naming)
+		motif.bg = bg
+
+		logger.spam("Getting pssm for motif {0}".format(motif.name))
+		motif.get_pssm()
+	
+	motif_names = list(set([motif.prefix for motif in motif_list]))
+
+	#Get threshold for motifs
+	logger.debug("Getting match threshold per motif")
+	outlist = pool.starmap(OneMotif.get_threshold, itertools.product(motif_list, [args.motif_pvalue])) 
+	motif_list = MotifList(outlist)	
+	for motif in motif_list:
+		logger.debug("Motif {0}: threshold {1}".format(motif.name, motif.threshold))
+
+	logger.info("Creating folder structure for each TF")
+	for TF in motif_names:
+		logger.spam("Creating directories for {0}".format(TF))
+		make_directory(os.path.join(args.outdir, TF))
+		make_directory(os.path.join(args.outdir, TF, "beds"))
+		make_directory(os.path.join(args.outdir, TF, "plots"))
+
+
+	#-------------------------------------------------------------------------------------------------------------#
+	#--------------------- Motif scanning: Find binding sites and match to footprint scores ----------------------#
+	#-------------------------------------------------------------------------------------------------------------#
+
+	logger.comment("")
+	
+	logger.start_logger_queue()		#start process for listening and handling through the main logger queue
+	args.log_q = logger.queue 		#queue for multiprocessing logging
+	
+	manager = mp.Manager()
+	logger.info("Scanning for motifs and matching to signals...")
+
+	#Create writer queues for bed-file output
+	logger.debug("Setting up writer queues")
+	qs_list = []
+	writer_qs = {}
+
+	#create_writer_queue(key2file, writer_cores)
+	manager = mp.Manager()
+	TF_names_chunks = [motif_names[i::writer_cores] for i in range(writer_cores)]
+	for TF_names_sub in TF_names_chunks:
+		logger.debug("Creating writer queue for {0}".format(TF_names_sub))
+		files = [os.path.join(args.outdir, TF, "beds", TF + ".tmp") for TF in TF_names_sub]
+
+		q = manager.Queue()
+		qs_list.append(q)
+
+		writer_pool.apply_async(file_writer, args=(q, dict(zip(TF_names_sub,files)), args))	 #, callback = lambda x: finished.append(x) print("Writing time: {0}".format(x)))
+		for TF in TF_names_sub:
+			writer_qs[TF] = q
+	writer_pool.close() #no more jobs applied to writer_pool
+
+	#todo: use run_parallel
+	#Start working on data
+	if worker_cores == 1:
+		logger.debug("Running with cores = 1")
+		results = []
+		for chunk in peak_chunks:
+			results.append(scan_and_score(chunk, motif_list, args, args.log_q, writer_qs))
+		
+	else: 
+		logger.debug("Sending jobs to worker pool")
+
+		task_list = [pool.apply_async(scan_and_score, (chunk, motif_list, args, args.log_q, writer_qs, )) for chunk in peak_chunks]
+		monitor_progress(task_list, logger)
+		results = [task.get() for task in task_list]
+	
+	logger.info("Done scanning for TFBS across regions!")
+	logger.stop_logger_queue()	#stop the listening process (wait until all was written)
+	
+	#--------------------------------------#
+	logger.info("Waiting for bedfiles to write")
+
+	#Stop all queues for writing
+	logger.debug("Stop all queues by inserting None")
+	for q in qs_list:
+		q.put((None, None))
+
+	logger.debug("Joining bed_writer queues")
+	for i, q in enumerate(qs_list):
+		logger.debug("- Queue {0} (size {1})".format(i, q.qsize()))
+			
+	#Waits until all queues are closed
+	writer_pool.join() 
+
+	#-------------------------------------------------------------------------------------------------------------#
+	#---------------------------- Process information on background scores and overlaps --------------------------#
+	#-------------------------------------------------------------------------------------------------------------#
+
+	logger.info("Merging results from subsets")
+	background = merge_dicts([result[0] for result in results])
+	TF_overlaps = merge_dicts([result[1] for result in results])
+	results = None
+
+	for bigwig in args.cond_names:
+		background["signal"][bigwig] = np.array(background["signal"][bigwig])
+
+
+	###### Estimate score distribution to define bound/unbound threshold per condition ######
+	logger.comment("")
+	logger.info("Estimating score distributions per condition")
+	args.thresholds = {}
+	pseudos = []
+	figures = []	#save figures before saving to file to unify x-ranges
+	gmms = {}
+	all_log_params = {}
+
+	for bigwig in args.cond_names:
+
+		#Prepare scores (remove 0's etc.)
+		bg_values = np.copy(background["signal"][bigwig])
+		logger.debug("{0} scores for bigwig {1}".format(len(bg_values), bigwig))
+
+		bg_values = bg_values[np.logical_not(np.isclose(bg_values, 0.0))]	#only non-zero counts
+		x_max = np.percentile(bg_values, [99]) 
+		bg_values = bg_values[bg_values < x_max]
+		
+		#Fit mixture of normals
+		lowest_bic = np.inf
+		for n_components in [2]:	#2 components
+			gmm = sklearn.mixture.GaussianMixture(n_components=n_components, random_state=1)
+			gmm.fit(np.log(bg_values).reshape(-1, 1))
+			
+			bic = gmm.bic(np.log(bg_values).reshape(-1,1))
+			logger.debug("n_compontents: {0} | bic: {1}".format(n_components, bic))
+			if bic < lowest_bic:
+				lowest_bic = bic
+				best_gmm = gmm
+		gmm = best_gmm
+		gmms[bigwig] = best_gmm
+
+		#Extract most-right gaussian 
+		means = gmm.means_.flatten()
+		sds = np.sqrt(gmm.covariances_).flatten()	
+		chosen_i = np.argmax(means) 	#Mixture with largest mean
+		log_params = scipy.stats.lognorm.fit(bg_values[bg_values < x_max], f0=sds[chosen_i], fscale=np.exp(means[chosen_i]))
+		all_log_params[bigwig] = log_params
+
+		#Plot mixture
+		#if args.debug:
+		#	plt.hist(np.log(bg_values), bins='auto', density=True)
+		#	xlim = plt.xlim()
+		#	x = np.linspace(xlim[0], xlim[1], 1000)
+		#	for i in range(2):
+		#		pdf = scipy.stats.norm.pdf(x, means[i], sds[i])
+		#		plt.plot(x, pdf)
+		#	
+		#	logprob = gmm.score_samples(x.reshape(-1, 1))
+		#	df = np.exp(logprob)
+		#	plt.plot(x, df)
+		#	plt.show()
+
+		#Mode of distribution
+		mode = scipy.optimize.fmin(lambda x: -scipy.stats.lognorm.pdf(x, *log_params), 0, disp=False)[0]
+		logger.debug("- Mode for condition {0} estimated at: {1}".format(bigwig, mode))
+		pseudo = mode / 2.0		#pseudo is half the mode
+		pseudos.append(pseudo)
+		
+		# Estimate theoretical normal for threshold
+		leftside_x = np.linspace(scipy.stats.lognorm(*log_params).ppf([0.01]), mode, 100)
+		leftside_pdf = scipy.stats.lognorm.pdf(leftside_x, *log_params)
+
+		#Flip over
+		mirrored_x = np.concatenate([leftside_x, np.max(leftside_x) + leftside_x]).flatten()
+		mirrored_pdf = np.concatenate([leftside_pdf, leftside_pdf[::-1]]).flatten()
+		popt, cov = curve_fit(lambda x, std, sc: sc * scipy.stats.norm.pdf(x, mode, std), mirrored_x, mirrored_pdf)
+		norm_params = (mode, popt[0])
+		logger.debug("Theoretical normal parameters: {0}".format(norm_params))
+
+		#Set threshold for bound/unbound
+		threshold = round(scipy.stats.norm.ppf(1-args.bound_pvalue, *norm_params), 5)
+		args.thresholds[bigwig] = threshold
+		logger.stats("- Threshold for condition {0} estimated at: {1}".format(bigwig, threshold))
+
+		#Plot fit
+		fig, ax = plt.subplots(1, 1)
+		ax.hist(bg_values[bg_values < x_max], bins='auto', density=True, label="Observed score distribution")
+
+		xvals = np.linspace(0, x_max, 1000)
+		log_probas = scipy.stats.lognorm.pdf(xvals, *log_params)
+		ax.plot(xvals, log_probas, label="Log-normal fit", color="orange")
+
+		#Theoretical normal
+		norm_probas = scipy.stats.norm.pdf(xvals, *norm_params)
+		ax.plot(xvals, norm_probas * (np.max(log_probas) / np.max(norm_probas)), color="grey", linestyle="--", label="Theoretical normal")
+
+		ax.axvline(threshold, color="black", label="Bound/unbound threshold")
+		ymax = plt.ylim()[1]
+		ax.text(threshold, ymax, "\n {0:.3f}".format(threshold), va="top")
+		
+		#Decorate plot
+		plt.title("Score distribution of \"{0}\" scores".format(bigwig))
+		plt.xlabel("Bigwig score")
+		plt.ylabel("Density")
+		plt.legend(fontsize=8)
+		plt.xlim((0,x_max))
+
+		figures.append((ax, fig))
+
+	#Only plot if args.debug is True
+	if args.debug:
+		#Set x-max of all plots equal
+		xlim = np.min([ax.get_xlim()[1] for ax, fig in figures])
+		for (ax, fig) in figures:
+			ax.set_xlim(0,xlim)
+			figure_pdf.savefig(fig)
+			plt.close(fig)
+
+	#Estimate pseudocount
+	if args.pseudo == None:
+		args.pseudo = np.mean(pseudo)
+		logger.debug("Pseudocount estimated at: {0}".format(round(args.pseudo, 5)))
+
+	
+	############ Foldchanges between conditions ################
+	logger.comment("")
+	log2fc_params = {}
+	if len(args.signals) > 1:
+		logger.info("Calculating log2 fold changes between conditions")
+
+		for (bigwig1, bigwig2) in comparisons:	#cond1, cond2
+			logger.info("- {0} / {1}".format(bigwig1, bigwig2))
+
+			#Estimate background log2fc 
+			scores1 = np.copy(background["signal"][bigwig1])
+			scores2 = np.copy(background["signal"][bigwig2])
+			
+			included = np.logical_or(scores1 > 0, scores2 > 0)
+			scores1 = scores1[included]
+			scores2 = scores2[included]
+
+			#Calculate background log2fc normal disitribution
+			log2fcs = np.log2(np.true_divide(scores1 + args.pseudo, scores2 + args.pseudo))
+			
+			lower, upper = np.percentile(log2fcs, [1,99])
+			log2fcs_fit = log2fcs[np.logical_and(log2fcs >= lower, log2fcs <= upper)]
+			
+			norm_params = scipy.stats.norm.fit(log2fcs_fit)
+
+			logger.debug("({0} / {1}) Background log2fc normal distribution: {2}".format(bigwig1, bigwig2, norm_params))
+			log2fc_params[(bigwig1, bigwig2)] = norm_params
+
+			#Plot background log2fc to figures
+			fig, ax = plt.subplots(1, 1)
+			plt.hist(log2fcs, density=True, bins='auto', label="Background log2fc ({0} / {1})".format(bigwig1, bigwig2))
+
+			xvals = np.linspace(plt.xlim()[0], plt.xlim()[1], 100)
+			pdf = scipy.stats.norm.pdf(xvals, *log2fc_params[(bigwig1, bigwig2)])
+			plt.plot(xvals, pdf, label="Normal distribution fit")
+			plt.title("Background log2FCs ({0} / {1})".format(cond1, cond2))
+
+			plt.xlabel("Log2 fold change")
+			plt.ylabel("Density")
+			if args.debug:
+				figure_pdf.savefig(fig, bbox_inches='tight')
+			plt.close()			
+			
+	background = None	 #free up space 
+
+	#-------------------------------------------------------------------------------------------------------------#
+	#----------------------------- Read total sites per TF to estimate bound/unbound -----------------------------#
+	#-------------------------------------------------------------------------------------------------------------#
+
+	logger.comment("")
+	logger.info("Processing scanned TFBS individually")
+	
+	#Getting bindetect table ready
+	info_columns = ["total_tfbs"]
+	info_columns.extend(["{0}_{1}".format(cond, metric) for (cond, metric) in itertools.product(args.cond_names, ["threshold", "bound"])])
+	info_columns.extend(["{0}_{1}_{2}".format(comparison[0], comparison[1], metric) for (comparison, metric) in itertools.product(comparisons, ["change", "pvalue"])])
+
+	cols = len(info_columns)
+	rows = len(motif_names)
+	info_table = pd.DataFrame(np.zeros((rows, cols)), columns=info_columns, index=motif_names)
+	
+	#Starting calculations
+	results = []
+	if args.cores == 1:
+		for name in motif_names:
+			logger.info("- {0}".format(name))
+			results.append(process_tfbs(name, args, log2fc_params))
+	else:
+		task_list = [pool.apply_async(process_tfbs, (name, args, log2fc_params)) for name in motif_names]
+		monitor_progress(task_list, logger) 	#will not exit before all jobs are done
+		results = [task.get() for task in task_list]
+
+	logger.info("Concatenating results from subsets")
+	info_table = pd.concat(results)	 	#pandas tables
+
+	pool.terminate()
+	pool.join()
+	
+	#-------------------------------------------------------------------------------------------------------------#	
+	#------------------------------------------------ Cluster TFBS -----------------------------------------------#	
+	#-------------------------------------------------------------------------------------------------------------#	
+	
+	clustering = RegionCluster(TF_overlaps)
+	clustering.cluster()
+
+	#Convert full ids to alt ids
+	convert = {motif.prefix:motif.name for motif in motif_list}
+	for cluster in clustering.clusters:
+		for name in convert:
+			clustering.clusters[cluster]["cluster_name"] = clustering.clusters[cluster]["cluster_name"].replace(name, convert[name])
+
+	#Write out distance matrix
+	matrix_out = os.path.join(args.outdir, args.prefix + "_distances.txt")
+	clustering.write_distance_mat(matrix_out)
+
+	#-------------------------------------------------------------------------------------------------------------#	
+	#----------------------------------------- Write all_bindetect file ------------------------------------------#
+	#-------------------------------------------------------------------------------------------------------------#
+
+	logger.comment("")
+	logger.info("Writing all_bindetect files")
+	
+	#Add columns of name / motif_id / prefix
+	names = []
+	ids = []
+	for prefix in info_table.index:
+		motif = [motif for motif in motif_list if motif.prefix == prefix]
+		names.append(motif[0].name)
+		ids.append(motif[0].id)
+
+	info_table.insert(0, "name", names)
+	info_table.insert(1, "motif_id", ids)
+	info_table.insert(2, "output_prefix", info_table.index)
+
+	#Condition specific
+	info_table["total_tfbs"] = info_table["total_tfbs"].map(int)
+	for condition in args.cond_names:
+		info_table[condition + "_bound"] = info_table[condition + "_bound"].map(int)
+	
+	#Add cluster to info_table
+	cluster_names = []
+	for name in info_table.index:
+		for cluster in clustering.clusters:
+			if name in clustering.clusters[cluster]["member_names"]:
+				cluster_names.append(clustering.clusters[cluster]["cluster_name"])
+	info_table.insert(3, "cluster", cluster_names)
+	
+	#### Write excel ###
+	bindetect_excel = os.path.join(args.outdir, args.prefix + "_results.xlsx")
+	writer = pd.ExcelWriter(bindetect_excel, engine='xlsxwriter')
+	info_table.to_excel(writer, index=False)
+		
+	worksheet = writer.sheets['Sheet1']
+	no_rows, no_cols = info_table.shape
+	worksheet.autofilter(0,0,no_rows,no_cols)
+	writer.save()
+
+	#Format comparisons
+	for (cond1, cond2) in comparisons:
+		base = cond1 + "_" + cond2
+		info_table[base + "_change"] = info_table[base + "_change"].round(5)
+		info_table[base + "_pvalue"] = info_table[base + "_pvalue"].map("{:.5E}".format)
+	
+	#Write bindetect results tables
+	#info_table.insert(0, "TF_name", info_table.index)	 #Set index as first column
+	bindetect_out = os.path.join(args.outdir, args.prefix + "_results.txt")
+	info_table.to_csv(bindetect_out, sep="\t", index=False, header=True, na_rep="NA")
+
+
+	#-------------------------------------------------------------------------------------------------------------#	
+	#------------------------------------------- Make BINDetect plot ---------------------------------------------#	
+	#-------------------------------------------------------------------------------------------------------------#	
+
+	if no_conditions > 1:
+		logger.info("Creating BINDetect plot(s)")
+
+		#Plotting bindetect per comparison
+		for (cond1, cond2) in comparisons:
+
+			logger.info("- {0} / {1}".format(cond1, cond2))
+			base = cond1 + "_" + cond2
+
+			#Make copy of motifs and fill in with metadata
+			comparison_motifs = copy.deepcopy(motif_list)
+			for motif in comparison_motifs:
+				name = motif.prefix
+				motif.change = float(info_table.at[name, base + "_change"])
+				motif.pvalue = float(info_table.at[name, base + "_pvalue"])
+
+			#Bindetect plot
+			fig = plot_bindetect(comparison_motifs, clustering, [cond1, cond2], args)
+			figure_pdf.savefig(fig, bbox_inches='tight')
+
+
+	#-------------------------------------------------------------------------------------------------------------#
+	#-------------------------------------------------- Wrap up---------------------------------------------------#
+	#-------------------------------------------------------------------------------------------------------------#
+	
+	figure_pdf.close()
+	logger.end()
+
+
+#--------------------------------------------------------------------------------------------------------#
+if __name__ == '__main__':
+
+	parser = argparse.ArgumentParser()
+	parser = add_bindetect_arguments(parser)
+	args = parser.parse_args()
+
+	if len(sys.argv[1:]) == 0:
+		parser.print_help()
+		sys.exit()
+
+	run_bindetect(args)